--- conflicted
+++ resolved
@@ -57,22 +57,7 @@
 	--networkid="$CHAIN_ID" \
 	--unlock="$BLOCK_SIGNER_ADDRESS" \
 	--mine \
-<<<<<<< HEAD
-	--miner.etherbase=$BLOCK_SIGNER_ADDRESS \
-	--miner.gaslimit=150000000 \
-  --miner.newpayload-timeout=650ms \
-  --miner.gasprice=1000 \
-  --txpool.globalslots=18000 \
-  --txpool.globalqueue=6000 \
-  --txpool.accountqueue=200 \
-  --txpool.accountslots=200 \
-  --txpool.nolocals=true \
-  --txpool.pricelimit=1000 \
-  --cache 32000 \
-  --cache.preimages \
-=======
 	--miner.etherbase="$BLOCK_SIGNER_ADDRESS" \
->>>>>>> 8439723a
 	--password="$GETH_DATA_DIR"/password \
 	--allow-insecure-unlock \
 	--rpc.allow-unprotected-txs \
