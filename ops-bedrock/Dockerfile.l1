--- conflicted
+++ resolved
@@ -1,15 +1,6 @@
-<<<<<<< HEAD
-FROM golang:1.21-alpine3.18 as build
-RUN apk add --no-cache git make cmake gcc musl-dev linux-headers build-base libc-dev gcompat
-RUN git clone https://github.com/bnb-chain/bsc.git
-RUN cd bsc && git checkout v1.4.5 && make geth && go build -o ./build/bin/bootnode ./cmd/bootnode
-
-FROM golang:1.21-alpine3.18
-=======
 FROM ethereum/client-go:v1.13.15
 
 RUN apk add --no-cache jq bash
->>>>>>> 8439723a
 
 RUN apk add --no-cache bash expect wget nodejs npm git jq make cmake gcc musl-dev linux-headers build-base libc-dev gcompat python3
 
@@ -19,8 +10,4 @@
 COPY --from=build /go/bsc/build/bin/geth /db/node-deploy/bin/geth
 COPY --from=build /go/bsc/build/bin/bootnode /db/node-deploy/bin/bootnode
 
-<<<<<<< HEAD
-ENTRYPOINT ["/bin/sh", "/l1-entrypoint.sh"]
-=======
-ENTRYPOINT ["/bin/bash", "/entrypoint.sh"]
->>>>>>> 8439723a
+ENTRYPOINT ["/bin/bash", "/entrypoint.sh"]