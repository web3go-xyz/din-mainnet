--- conflicted
+++ resolved
@@ -4,10 +4,7 @@
 	"context"
 	"os"
 
-<<<<<<< HEAD
-=======
 	"github.com/ethereum-optimism/optimism/op-challenger/metrics"
->>>>>>> 8439723a
 	"github.com/urfave/cli/v2"
 
 	"github.com/ethereum/go-ethereum/log"
@@ -33,13 +30,9 @@
 func main() {
 	args := os.Args
 	ctx := opio.WithInterruptBlocker(context.Background())
-<<<<<<< HEAD
-	if err := run(ctx, args, challenger.Main); err != nil {
-=======
 	if err := run(ctx, args, func(ctx context.Context, l log.Logger, config *config.Config) (cliapp.Lifecycle, error) {
 		return challenger.Main(ctx, l, config, metrics.NewMetrics())
 	}); err != nil {
->>>>>>> 8439723a
 		log.Crit("Application failed", "err", err)
 	}
 }
@@ -61,10 +54,7 @@
 		CreateGameCommand,
 		MoveCommand,
 		ResolveCommand,
-<<<<<<< HEAD
-=======
 		ResolveClaimCommand,
->>>>>>> 8439723a
 	}
 	app.Action = cliapp.LifecycleCmd(func(ctx *cli.Context, close context.CancelCauseFunc) (cliapp.Lifecycle, error) {
 		logger, err := setupLogging(ctx)
