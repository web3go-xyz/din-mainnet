package types

import (
	"context"
	"errors"
	"math/big"
	"time"

	preimage "github.com/ethereum-optimism/optimism/op-preimage"
<<<<<<< HEAD
	"github.com/ethereum/go-ethereum/common"
=======
	"github.com/ethereum-optimism/optimism/op-service/eth"
	"github.com/ethereum/go-ethereum/common"
	ethTypes "github.com/ethereum/go-ethereum/core/types"
>>>>>>> 8439723a
	"github.com/ethereum/go-ethereum/crypto"
)

var (
	ErrGameDepthReached   = errors.New("game depth reached")
	ErrL2BlockNumberValid = errors.New("l2 block number is valid")
)

const (
	CannonGameType       uint32 = 0
	PermissionedGameType uint32 = 1
<<<<<<< HEAD
=======
	AsteriscGameType     uint32 = 2
	FastGameType         uint32 = 254
>>>>>>> 8439723a
	AlphabetGameType     uint32 = 255
)

type ClockReader interface {
	Now() time.Time
}

// PreimageOracleData encapsulates the preimage oracle data
// to load into the onchain oracle.
type PreimageOracleData struct {
	IsLocal      bool
	OracleKey    []byte
	oracleData   []byte
	OracleOffset uint32

	// 4844 blob data
	BlobFieldIndex uint64
	BlobCommitment []byte
	BlobProof      []byte
}

// GetIdent returns the ident for the preimage oracle data.
func (p *PreimageOracleData) GetIdent() *big.Int {
	return new(big.Int).SetBytes(p.OracleKey[1:])
}

// GetPreimageWithoutSize returns the preimage for the preimage oracle data.
func (p *PreimageOracleData) GetPreimageWithoutSize() []byte {
	return p.oracleData[8:]
}

// GetPreimageWithSize returns the preimage with its length prefix.
func (p *PreimageOracleData) GetPreimageWithSize() []byte {
	return p.oracleData
}

func (p *PreimageOracleData) GetPrecompileAddress() common.Address {
	return common.BytesToAddress(p.oracleData[8:28])
}

func (p *PreimageOracleData) GetPrecompileInput() []byte {
	return p.oracleData[28:]
}

// NewPreimageOracleData creates a new [PreimageOracleData] instance.
func NewPreimageOracleData(key []byte, data []byte, offset uint32) *PreimageOracleData {
	return &PreimageOracleData{
		IsLocal:      len(key) > 0 && key[0] == byte(preimage.LocalKeyType),
		OracleKey:    key,
		oracleData:   data,
		OracleOffset: offset,
	}
}

func NewPreimageOracleBlobData(key []byte, data []byte, offset uint32, fieldIndex uint64, commitment []byte, proof []byte) *PreimageOracleData {
	return &PreimageOracleData{
		IsLocal:        false,
		OracleKey:      key,
		oracleData:     data,
		OracleOffset:   offset,
		BlobFieldIndex: fieldIndex,
		BlobCommitment: commitment,
		BlobProof:      proof,
	}
}

// StepCallData encapsulates the data needed to perform a step.
type StepCallData struct {
	ClaimIndex uint64
	IsAttack   bool
	StateData  []byte
	Proof      []byte
}

// TraceAccessor defines an interface to request data from a TraceProvider with additional context for the game position.
// This can be used to implement split games where lower layers of the game may have different values depending on claims
// at higher levels in the game.
type TraceAccessor interface {
	// Get returns the claim value at the requested position, evaluated in the context of the specified claim (ref).
	Get(ctx context.Context, game Game, ref Claim, pos Position) (common.Hash, error)

	// GetStepData returns the data required to execute the step at the specified position,
	// evaluated in the context of the specified claim (ref).
	GetStepData(ctx context.Context, game Game, ref Claim, pos Position) (prestate []byte, proofData []byte, preimageData *PreimageOracleData, err error)
<<<<<<< HEAD
=======

	// GetL2BlockNumberChallenge returns the data required to prove the correct L2 block number of the root claim.
	// Returns ErrL2BlockNumberValid if the root claim is known to come from the same block as the claimed L2 block.
	GetL2BlockNumberChallenge(ctx context.Context, game Game) (*InvalidL2BlockNumberChallenge, error)
>>>>>>> 8439723a
}

// PrestateProvider defines an interface to request the absolute prestate.
type PrestateProvider interface {
	// AbsolutePreStateCommitment is the commitment of the pre-image value of the trace that transitions to the trace value at index 0
	AbsolutePreStateCommitment(ctx context.Context) (hash common.Hash, err error)
}

// TraceProvider is a generic way to get a claim value at a specific step in the trace.
type TraceProvider interface {
	PrestateProvider

	// Get returns the claim value at the requested index.
	// Get(i) = Keccak256(GetPreimage(i))
	Get(ctx context.Context, i Position) (common.Hash, error)

	// GetStepData returns the data required to execute the step at the specified trace index.
	// This includes the pre-state of the step (not hashed), the proof data required during step execution
	// and any pre-image data that needs to be loaded into the oracle prior to execution (may be nil)
	// The prestate returned from GetStepData for trace 10 should be the pre-image of the claim from trace 9
	GetStepData(ctx context.Context, i Position) (prestate []byte, proofData []byte, preimageData *PreimageOracleData, err error)
<<<<<<< HEAD
=======

	// GetL2BlockNumberChallenge returns the data required to prove the correct L2 block number of the root claim.
	// Returns ErrL2BlockNumberValid if the root claim is known to come from the same block as the claimed L2 block.
	GetL2BlockNumberChallenge(ctx context.Context) (*InvalidL2BlockNumberChallenge, error)
>>>>>>> 8439723a
}

// ClaimData is the core of a claim. It must be unique inside a specific game.
type ClaimData struct {
	Value common.Hash
	Bond  *big.Int
	Position
}

func (c *ClaimData) ValueBytes() [32]byte {
	responseBytes := c.Value.Bytes()
	var responseArr [32]byte
	copy(responseArr[:], responseBytes[:32])
	return responseArr
}

type ClaimID common.Hash

// Claim extends ClaimData with information about the relationship between two claims.
// It uses ClaimData to break cyclicity without using pointers.
// If the position of the game is Depth 0, IndexAtDepth 0 it is the root claim
// and the Parent field is empty & meaningless.
type Claim struct {
	ClaimData
	// WARN: CounteredBy is a mutable field in the FaultDisputeGame contract
	//       and rely on it for determining whether to step on leaf claims.
	//       When caching is implemented for the Challenger, this will need
	//       to be changed/removed to avoid invalid/stale contract state.
	CounteredBy common.Address
	Claimant    common.Address
<<<<<<< HEAD
	Clock       *Clock
=======
	Clock       Clock
>>>>>>> 8439723a
	// Location of the claim & it's parent inside the contract. Does not exist
	// for claims that have not made it to the contract.
	ContractIndex       int
	ParentContractIndex int
}

func (c Claim) ID() ClaimID {
	return ClaimID(crypto.Keccak256Hash(
		c.Position.ToGIndex().Bytes(),
		c.Value.Bytes(),
		big.NewInt(int64(c.ParentContractIndex)).Bytes(),
	))
}

// IsRoot returns true if this claim is the root claim.
func (c Claim) IsRoot() bool {
	return c.Position.IsRootPosition()
}

<<<<<<< HEAD
// ChessTime returns the amount of time accumulated in the chess clock.
// Does not assume the claim is countered and uses the specified time
// to calculate the time since the claim was posted.
func (c *Claim) ChessTime(now time.Time) time.Duration {
	timeSince := int64(0)
	if now.Unix() > int64(c.Clock.Timestamp) {
		timeSince = now.Unix() - int64(c.Clock.Timestamp)
	}
	return time.Duration(c.Clock.Duration) + time.Duration(timeSince)
}

// Clock is a packed uint128 with the upper 64 bits being the
// duration and the lower 64 bits being the timestamp.
// ┌────────────┬────────────────┐
// │    Bits    │     Value      │
// ├────────────┼────────────────┤
// │ [0, 64)    │ Duration       │
// │ [64, 128)  │ Timestamp      │
// └────────────┴────────────────┘
type Clock struct {
	Duration  uint64
	Timestamp uint64
}

// NewClock creates a new Clock instance.
func NewClock(duration uint64, timestamp uint64) *Clock {
	return &Clock{
		Duration:  duration,
		Timestamp: timestamp,
	}
=======
// Clock tracks the chess clock for a claim.
type Clock struct {
	// Duration is the time elapsed on the chess clock at the last update.
	Duration time.Duration

	// Timestamp is the time that the clock was last updated.
	Timestamp time.Time
}

// NewClock creates a new Clock instance.
func NewClock(duration time.Duration, timestamp time.Time) Clock {
	return Clock{
		Duration:  duration,
		Timestamp: timestamp,
	}
}

type InvalidL2BlockNumberChallenge struct {
	Output *eth.OutputResponse
	Header *ethTypes.Header
}

func NewInvalidL2BlockNumberProof(output *eth.OutputResponse, header *ethTypes.Header) *InvalidL2BlockNumberChallenge {
	return &InvalidL2BlockNumberChallenge{
		Output: output,
		Header: header,
	}
>>>>>>> 8439723a
}<|MERGE_RESOLUTION|>--- conflicted
+++ resolved
@@ -7,13 +7,9 @@
 	"time"
 
 	preimage "github.com/ethereum-optimism/optimism/op-preimage"
-<<<<<<< HEAD
-	"github.com/ethereum/go-ethereum/common"
-=======
 	"github.com/ethereum-optimism/optimism/op-service/eth"
 	"github.com/ethereum/go-ethereum/common"
 	ethTypes "github.com/ethereum/go-ethereum/core/types"
->>>>>>> 8439723a
 	"github.com/ethereum/go-ethereum/crypto"
 )
 
@@ -25,11 +21,8 @@
 const (
 	CannonGameType       uint32 = 0
 	PermissionedGameType uint32 = 1
-<<<<<<< HEAD
-=======
 	AsteriscGameType     uint32 = 2
 	FastGameType         uint32 = 254
->>>>>>> 8439723a
 	AlphabetGameType     uint32 = 255
 )
 
@@ -114,13 +107,10 @@
 	// GetStepData returns the data required to execute the step at the specified position,
 	// evaluated in the context of the specified claim (ref).
 	GetStepData(ctx context.Context, game Game, ref Claim, pos Position) (prestate []byte, proofData []byte, preimageData *PreimageOracleData, err error)
-<<<<<<< HEAD
-=======
 
 	// GetL2BlockNumberChallenge returns the data required to prove the correct L2 block number of the root claim.
 	// Returns ErrL2BlockNumberValid if the root claim is known to come from the same block as the claimed L2 block.
 	GetL2BlockNumberChallenge(ctx context.Context, game Game) (*InvalidL2BlockNumberChallenge, error)
->>>>>>> 8439723a
 }
 
 // PrestateProvider defines an interface to request the absolute prestate.
@@ -142,13 +132,10 @@
 	// and any pre-image data that needs to be loaded into the oracle prior to execution (may be nil)
 	// The prestate returned from GetStepData for trace 10 should be the pre-image of the claim from trace 9
 	GetStepData(ctx context.Context, i Position) (prestate []byte, proofData []byte, preimageData *PreimageOracleData, err error)
-<<<<<<< HEAD
-=======
 
 	// GetL2BlockNumberChallenge returns the data required to prove the correct L2 block number of the root claim.
 	// Returns ErrL2BlockNumberValid if the root claim is known to come from the same block as the claimed L2 block.
 	GetL2BlockNumberChallenge(ctx context.Context) (*InvalidL2BlockNumberChallenge, error)
->>>>>>> 8439723a
 }
 
 // ClaimData is the core of a claim. It must be unique inside a specific game.
@@ -179,11 +166,7 @@
 	//       to be changed/removed to avoid invalid/stale contract state.
 	CounteredBy common.Address
 	Claimant    common.Address
-<<<<<<< HEAD
-	Clock       *Clock
-=======
 	Clock       Clock
->>>>>>> 8439723a
 	// Location of the claim & it's parent inside the contract. Does not exist
 	// for claims that have not made it to the contract.
 	ContractIndex       int
@@ -203,38 +186,6 @@
 	return c.Position.IsRootPosition()
 }
 
-<<<<<<< HEAD
-// ChessTime returns the amount of time accumulated in the chess clock.
-// Does not assume the claim is countered and uses the specified time
-// to calculate the time since the claim was posted.
-func (c *Claim) ChessTime(now time.Time) time.Duration {
-	timeSince := int64(0)
-	if now.Unix() > int64(c.Clock.Timestamp) {
-		timeSince = now.Unix() - int64(c.Clock.Timestamp)
-	}
-	return time.Duration(c.Clock.Duration) + time.Duration(timeSince)
-}
-
-// Clock is a packed uint128 with the upper 64 bits being the
-// duration and the lower 64 bits being the timestamp.
-// ┌────────────┬────────────────┐
-// │    Bits    │     Value      │
-// ├────────────┼────────────────┤
-// │ [0, 64)    │ Duration       │
-// │ [64, 128)  │ Timestamp      │
-// └────────────┴────────────────┘
-type Clock struct {
-	Duration  uint64
-	Timestamp uint64
-}
-
-// NewClock creates a new Clock instance.
-func NewClock(duration uint64, timestamp uint64) *Clock {
-	return &Clock{
-		Duration:  duration,
-		Timestamp: timestamp,
-	}
-=======
 // Clock tracks the chess clock for a claim.
 type Clock struct {
 	// Duration is the time elapsed on the chess clock at the last update.
@@ -262,5 +213,4 @@
 		Output: output,
 		Header: header,
 	}
->>>>>>> 8439723a
 }