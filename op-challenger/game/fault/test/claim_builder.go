--- conflicted
+++ resolved
@@ -15,16 +15,6 @@
 var DefaultClaimant = common.Address{0xba, 0xdb, 0xad, 0xba, 0xdb, 0xad}
 
 type claimCfg struct {
-<<<<<<< HEAD
-	value        common.Hash
-	invalidValue bool
-	claimant     common.Address
-	parentIdx    int
-}
-
-func newClaimCfg(opts ...ClaimOpt) *claimCfg {
-	cfg := &claimCfg{}
-=======
 	value          common.Hash
 	invalidValue   bool
 	claimant       common.Address
@@ -37,7 +27,6 @@
 	cfg := &claimCfg{
 		clockTimestamp: time.Unix(math.MaxInt64-1, 0),
 	}
->>>>>>> 8439723a
 	for _, opt := range opts {
 		opt.Apply(cfg)
 	}
@@ -78,8 +67,6 @@
 	})
 }
 
-<<<<<<< HEAD
-=======
 func WithClock(timestamp time.Time, duration time.Duration) ClaimOpt {
 	return claimOptFn(func(cfg *claimCfg) {
 		cfg.clockTimestamp = timestamp
@@ -87,7 +74,6 @@
 	})
 }
 
->>>>>>> 8439723a
 // ClaimBuilder is a test utility to enable creating claims in a wide range of situations
 type ClaimBuilder struct {
 	require  *require.Assertions
@@ -148,14 +134,11 @@
 	claim := types.Claim{
 		ClaimData: types.ClaimData{
 			Position: pos,
-<<<<<<< HEAD
-=======
 		},
 		Claimant: DefaultClaimant,
 		Clock: types.Clock{
 			Duration:  cfg.clockDuration,
 			Timestamp: cfg.clockTimestamp,
->>>>>>> 8439723a
 		},
 		Claimant: DefaultClaimant,
 	}
@@ -169,19 +152,6 @@
 	} else {
 		claim.Value = c.CorrectClaimAtPosition(pos)
 	}
-<<<<<<< HEAD
-=======
-	if cfg.claimant != (common.Address{}) {
-		claim.Claimant = cfg.claimant
-	}
-	if cfg.value != (common.Hash{}) {
-		claim.Value = cfg.value
-	} else if cfg.invalidValue {
-		claim.Value = c.incorrectClaim(pos)
-	} else {
-		claim.Value = c.CorrectClaimAtPosition(pos)
-	}
->>>>>>> 8439723a
 	claim.ParentContractIndex = cfg.parentIdx
 	return claim
 }
