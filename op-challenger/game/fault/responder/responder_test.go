package responder

import (
	"context"
	"errors"
	"math/big"
	"testing"

	"github.com/ethereum-optimism/optimism/op-challenger/game/fault/types"
	gameTypes "github.com/ethereum-optimism/optimism/op-challenger/game/types"
	"github.com/ethereum-optimism/optimism/op-service/testlog"
	"github.com/ethereum-optimism/optimism/op-service/txmgr"

	"github.com/ethereum/go-ethereum/common"
	"github.com/ethereum/go-ethereum/log"

	"github.com/stretchr/testify/require"
)

var (
	mockPreimageUploadErr = errors.New("mock preimage upload error")
	mockSendError         = errors.New("mock send error")
	mockCallError         = errors.New("mock call error")
	mockOracleExistsError = errors.New("mock oracle exists error")
)

// TestCallResolve tests the [Responder.CallResolve].
func TestCallResolve(t *testing.T) {
	t.Run("SendFails", func(t *testing.T) {
		responder, _, contract, _, _ := newTestFaultResponder(t)
		contract.callFails = true
		status, err := responder.CallResolve(context.Background())
		require.ErrorIs(t, err, mockCallError)
		require.Equal(t, gameTypes.GameStatusInProgress, status)
		require.Equal(t, 0, contract.calls)
	})

	t.Run("Success", func(t *testing.T) {
		responder, _, contract, _, _ := newTestFaultResponder(t)
		status, err := responder.CallResolve(context.Background())
		require.NoError(t, err)
		require.Equal(t, gameTypes.GameStatusInProgress, status)
		require.Equal(t, 1, contract.calls)
	})
}

// TestResolve tests the [Responder.Resolve] method.
func TestResolve(t *testing.T) {
	t.Run("SendFails", func(t *testing.T) {
		responder, mockTxMgr, _, _, _ := newTestFaultResponder(t)
		mockTxMgr.sendFails = true
		err := responder.Resolve()
		require.ErrorIs(t, err, mockSendError)
		require.Equal(t, 0, mockTxMgr.sends)
	})

	t.Run("Success", func(t *testing.T) {
		responder, mockTxMgr, _, _, _ := newTestFaultResponder(t)
		err := responder.Resolve()
		require.NoError(t, err)
		require.Equal(t, 1, mockTxMgr.sends)
	})
}

func TestCallResolveClaim(t *testing.T) {
	t.Run("SendFails", func(t *testing.T) {
		responder, _, contract, _, _ := newTestFaultResponder(t)
		contract.callFails = true
		err := responder.CallResolveClaim(context.Background(), 0)
		require.ErrorIs(t, err, mockCallError)
		require.Equal(t, 0, contract.calls)
	})

	t.Run("Success", func(t *testing.T) {
		responder, _, contract, _, _ := newTestFaultResponder(t)
		err := responder.CallResolveClaim(context.Background(), 0)
		require.NoError(t, err)
		require.Equal(t, 1, contract.calls)
	})
}

func TestResolveClaim(t *testing.T) {
	t.Run("SendFails", func(t *testing.T) {
		responder, mockTxMgr, _, _, _ := newTestFaultResponder(t)
		mockTxMgr.sendFails = true
<<<<<<< HEAD
		err := responder.ResolveClaim(0)
=======
		err := responder.ResolveClaims(0)
>>>>>>> 8439723a
		require.ErrorIs(t, err, mockSendError)
		require.Equal(t, 0, mockTxMgr.sends)
	})

	t.Run("Success", func(t *testing.T) {
		responder, mockTxMgr, _, _, _ := newTestFaultResponder(t)
<<<<<<< HEAD
		err := responder.ResolveClaim(0)
=======
		err := responder.ResolveClaims(0)
>>>>>>> 8439723a
		require.NoError(t, err)
		require.Equal(t, 1, mockTxMgr.sends)
	})

	t.Run("Multiple", func(t *testing.T) {
		responder, mockTxMgr, _, _, _ := newTestFaultResponder(t)
		err := responder.ResolveClaims(0, 1, 2, 3)
		require.NoError(t, err)
		require.Equal(t, 4, mockTxMgr.sends)
	})
}

// TestRespond tests the [Responder.Respond] method.
func TestPerformAction(t *testing.T) {
	t.Run("send fails", func(t *testing.T) {
		responder, mockTxMgr, _, _, _ := newTestFaultResponder(t)
		mockTxMgr.sendFails = true
		err := responder.PerformAction(context.Background(), types.Action{
			Type:        types.ActionTypeMove,
			ParentClaim: types.Claim{ContractIndex: 123},
			IsAttack:    true,
			Value:       common.Hash{0xaa},
		})
		require.ErrorIs(t, err, mockSendError)
		require.Equal(t, 0, mockTxMgr.sends)
	})

	t.Run("sends response", func(t *testing.T) {
		responder, mockTxMgr, _, _, _ := newTestFaultResponder(t)
		err := responder.PerformAction(context.Background(), types.Action{
			Type:        types.ActionTypeMove,
			ParentClaim: types.Claim{ContractIndex: 123},
			IsAttack:    true,
			Value:       common.Hash{0xaa},
		})
		require.NoError(t, err)
		require.Equal(t, 1, mockTxMgr.sends)
	})

	t.Run("attack", func(t *testing.T) {
		responder, mockTxMgr, contract, _, _ := newTestFaultResponder(t)
		action := types.Action{
			Type:        types.ActionTypeMove,
			ParentClaim: types.Claim{ContractIndex: 123},
			IsAttack:    true,
			Value:       common.Hash{0xaa},
		}
		err := responder.PerformAction(context.Background(), action)
		require.NoError(t, err)

		require.Len(t, mockTxMgr.sent, 1)
<<<<<<< HEAD
		require.EqualValues(t, []interface{}{uint64(action.ParentIdx), action.Value}, contract.attackArgs)
=======
		require.EqualValues(t, []interface{}{action.ParentClaim, action.Value}, contract.attackArgs)
>>>>>>> 8439723a
		require.Equal(t, ([]byte)("attack"), mockTxMgr.sent[0].TxData)
	})

	t.Run("defend", func(t *testing.T) {
		responder, mockTxMgr, contract, _, _ := newTestFaultResponder(t)
		action := types.Action{
			Type:        types.ActionTypeMove,
			ParentClaim: types.Claim{ContractIndex: 123},
			IsAttack:    false,
			Value:       common.Hash{0xaa},
		}
		err := responder.PerformAction(context.Background(), action)
		require.NoError(t, err)

		require.Len(t, mockTxMgr.sent, 1)
<<<<<<< HEAD
		require.EqualValues(t, []interface{}{uint64(action.ParentIdx), action.Value}, contract.defendArgs)
=======
		require.EqualValues(t, []interface{}{action.ParentClaim, action.Value}, contract.defendArgs)
>>>>>>> 8439723a
		require.Equal(t, ([]byte)("defend"), mockTxMgr.sent[0].TxData)
	})

	t.Run("step", func(t *testing.T) {
		responder, mockTxMgr, contract, _, _ := newTestFaultResponder(t)
		action := types.Action{
			Type:        types.ActionTypeStep,
			ParentClaim: types.Claim{ContractIndex: 123},
			IsAttack:    true,
			PreState:    []byte{1, 2, 3},
			ProofData:   []byte{4, 5, 6},
		}
		err := responder.PerformAction(context.Background(), action)
		require.NoError(t, err)

		require.Len(t, mockTxMgr.sent, 1)
<<<<<<< HEAD
		require.EqualValues(t, []interface{}{uint64(action.ParentIdx), action.IsAttack, action.PreState, action.ProofData}, contract.stepArgs)
=======
		require.EqualValues(t, []interface{}{uint64(123), action.IsAttack, action.PreState, action.ProofData}, contract.stepArgs)
>>>>>>> 8439723a
		require.Equal(t, ([]byte)("step"), mockTxMgr.sent[0].TxData)
	})

	t.Run("stepWithLocalOracleData", func(t *testing.T) {
		responder, mockTxMgr, contract, uploader, oracle := newTestFaultResponder(t)
		action := types.Action{
<<<<<<< HEAD
			Type:      types.ActionTypeStep,
			ParentIdx: 123,
			IsAttack:  true,
			PreState:  []byte{1, 2, 3},
			ProofData: []byte{4, 5, 6},
=======
			Type:        types.ActionTypeStep,
			ParentClaim: types.Claim{ContractIndex: 123},
			IsAttack:    true,
			PreState:    []byte{1, 2, 3},
			ProofData:   []byte{4, 5, 6},
>>>>>>> 8439723a
			OracleData: &types.PreimageOracleData{
				IsLocal: true,
			},
		}
		err := responder.PerformAction(context.Background(), action)
		require.NoError(t, err)

		require.Len(t, mockTxMgr.sent, 1)
		require.Nil(t, contract.updateOracleArgs) // mock uploader returns nil
		require.Equal(t, ([]byte)("step"), mockTxMgr.sent[0].TxData)
		require.Equal(t, 1, uploader.updates)
		require.Equal(t, 0, oracle.existCalls)
	})

	t.Run("stepWithGlobalOracleData", func(t *testing.T) {
		responder, mockTxMgr, contract, uploader, oracle := newTestFaultResponder(t)
		action := types.Action{
<<<<<<< HEAD
			Type:      types.ActionTypeStep,
			ParentIdx: 123,
			IsAttack:  true,
			PreState:  []byte{1, 2, 3},
			ProofData: []byte{4, 5, 6},
=======
			Type:        types.ActionTypeStep,
			ParentClaim: types.Claim{ContractIndex: 123},
			IsAttack:    true,
			PreState:    []byte{1, 2, 3},
			ProofData:   []byte{4, 5, 6},
>>>>>>> 8439723a
			OracleData: &types.PreimageOracleData{
				IsLocal: false,
			},
		}
		err := responder.PerformAction(context.Background(), action)
		require.NoError(t, err)

		require.Len(t, mockTxMgr.sent, 1)
		require.Nil(t, contract.updateOracleArgs) // mock uploader returns nil
		require.Equal(t, ([]byte)("step"), mockTxMgr.sent[0].TxData)
		require.Equal(t, 1, uploader.updates)
		require.Equal(t, 1, oracle.existCalls)
	})

	t.Run("stepWithOracleDataAndUploadFails", func(t *testing.T) {
		responder, mockTxMgr, contract, uploader, _ := newTestFaultResponder(t)
		uploader.uploadFails = true
		action := types.Action{
<<<<<<< HEAD
			Type:      types.ActionTypeStep,
			ParentIdx: 123,
			IsAttack:  true,
			PreState:  []byte{1, 2, 3},
			ProofData: []byte{4, 5, 6},
=======
			Type:        types.ActionTypeStep,
			ParentClaim: types.Claim{ContractIndex: 123},
			IsAttack:    true,
			PreState:    []byte{1, 2, 3},
			ProofData:   []byte{4, 5, 6},
>>>>>>> 8439723a
			OracleData: &types.PreimageOracleData{
				IsLocal: true,
			},
		}
		err := responder.PerformAction(context.Background(), action)
		require.ErrorIs(t, err, mockPreimageUploadErr)
		require.Len(t, mockTxMgr.sent, 0)
		require.Nil(t, contract.updateOracleArgs) // mock uploader returns nil
		require.Equal(t, 1, uploader.updates)
	})

	t.Run("stepWithOracleDataAndGlobalPreimageAlreadyExists", func(t *testing.T) {
		responder, mockTxMgr, contract, uploader, oracle := newTestFaultResponder(t)
		oracle.existsResult = true
		action := types.Action{
<<<<<<< HEAD
			Type:      types.ActionTypeStep,
			ParentIdx: 123,
			IsAttack:  true,
			PreState:  []byte{1, 2, 3},
			ProofData: []byte{4, 5, 6},
=======
			Type:        types.ActionTypeStep,
			ParentClaim: types.Claim{ContractIndex: 123},
			IsAttack:    true,
			PreState:    []byte{1, 2, 3},
			ProofData:   []byte{4, 5, 6},
>>>>>>> 8439723a
			OracleData: &types.PreimageOracleData{
				IsLocal: false,
			},
		}
		err := responder.PerformAction(context.Background(), action)
		require.Nil(t, err)
		require.Len(t, mockTxMgr.sent, 1)
		require.Nil(t, contract.updateOracleArgs) // mock uploader returns nil
		require.Equal(t, 0, uploader.updates)
		require.Equal(t, 1, oracle.existCalls)
	})

	t.Run("stepWithOracleDataAndGlobalPreimageExistsFails", func(t *testing.T) {
		responder, mockTxMgr, contract, uploader, oracle := newTestFaultResponder(t)
		oracle.existsFails = true
		action := types.Action{
<<<<<<< HEAD
			Type:      types.ActionTypeStep,
			ParentIdx: 123,
			IsAttack:  true,
			PreState:  []byte{1, 2, 3},
			ProofData: []byte{4, 5, 6},
=======
			Type:        types.ActionTypeStep,
			ParentClaim: types.Claim{ContractIndex: 123},
			IsAttack:    true,
			PreState:    []byte{1, 2, 3},
			ProofData:   []byte{4, 5, 6},
>>>>>>> 8439723a
			OracleData: &types.PreimageOracleData{
				IsLocal: false,
			},
		}
		err := responder.PerformAction(context.Background(), action)
		require.ErrorIs(t, err, mockOracleExistsError)
		require.Len(t, mockTxMgr.sent, 0)
		require.Nil(t, contract.updateOracleArgs) // mock uploader returns nil
		require.Equal(t, 0, uploader.updates)
		require.Equal(t, 1, oracle.existCalls)
<<<<<<< HEAD
=======
	})

	t.Run("challengeL2Block", func(t *testing.T) {
		responder, mockTxMgr, contract, _, _ := newTestFaultResponder(t)
		challenge := &types.InvalidL2BlockNumberChallenge{}
		action := types.Action{
			Type:                          types.ActionTypeChallengeL2BlockNumber,
			InvalidL2BlockNumberChallenge: challenge,
		}
		err := responder.PerformAction(context.Background(), action)
		require.NoError(t, err)
		require.Len(t, mockTxMgr.sent, 1)
		require.Equal(t, []interface{}{challenge}, contract.challengeArgs)
>>>>>>> 8439723a
	})
}

func newTestFaultResponder(t *testing.T) (*FaultResponder, *mockTxManager, *mockContract, *mockPreimageUploader, *mockOracle) {
	log := testlog.Logger(t, log.LevelError)
	mockTxMgr := &mockTxManager{}
	contract := &mockContract{}
	uploader := &mockPreimageUploader{}
	oracle := &mockOracle{}
	responder, err := NewFaultResponder(log, mockTxMgr, contract, uploader, oracle)
	require.NoError(t, err)
	return responder, mockTxMgr, contract, uploader, oracle
}

type mockPreimageUploader struct {
	updates     int
	uploadFails bool
}

func (m *mockPreimageUploader) UploadPreimage(ctx context.Context, parent uint64, data *types.PreimageOracleData) error {
	m.updates++
	if m.uploadFails {
		return mockPreimageUploadErr
	}
	return nil
}

type mockOracle struct {
	existCalls   int
	existsResult bool
	existsFails  bool
}

func (m *mockOracle) GlobalDataExists(ctx context.Context, data *types.PreimageOracleData) (bool, error) {
	m.existCalls++
	if m.existsFails {
		return false, mockOracleExistsError
	}
	return m.existsResult, nil
}

type mockTxManager struct {
	from      common.Address
	sends     int
	sent      []txmgr.TxCandidate
	sendFails bool
}

<<<<<<< HEAD
func (m *mockTxManager) SendAndWait(_ string, txs ...txmgr.TxCandidate) ([]*ethtypes.Receipt, error) {
	rcpts := make([]*ethtypes.Receipt, 0, len(txs))
	for _, tx := range txs {
		if m.sendFails {
			return nil, mockSendError
		}
		m.sends++
		m.sent = append(m.sent, tx)
		rcpts = append(rcpts, ethtypes.NewReceipt(
			[]byte{},
			false,
			0,
		))
	}
	return rcpts, nil
}

func (m *mockTxManager) BlockNumber(_ context.Context) (uint64, error) {
	panic("not implemented")
}

func (m *mockTxManager) From() common.Address {
	return m.from
}

func (m *mockTxManager) Close() {
}

=======
func (m *mockTxManager) SendAndWaitSimple(_ string, txs ...txmgr.TxCandidate) error {
	for _, tx := range txs {
		if m.sendFails {
			return mockSendError
		}
		m.sends++
		m.sent = append(m.sent, tx)
	}
	return nil
}

func (m *mockTxManager) BlockNumber(_ context.Context) (uint64, error) {
	panic("not implemented")
}

func (m *mockTxManager) From() common.Address {
	return m.from
}

func (m *mockTxManager) Close() {
}

>>>>>>> 8439723a
type mockContract struct {
	calls                int
	callFails            bool
	attackArgs           []interface{}
	defendArgs           []interface{}
	stepArgs             []interface{}
<<<<<<< HEAD
=======
	challengeArgs        []interface{}
>>>>>>> 8439723a
	updateOracleClaimIdx uint64
	updateOracleArgs     *types.PreimageOracleData
}

func (m *mockContract) CallResolve(_ context.Context) (gameTypes.GameStatus, error) {
	if m.callFails {
		return gameTypes.GameStatusInProgress, mockCallError
	}
	m.calls++
	return gameTypes.GameStatusInProgress, nil
}

func (m *mockContract) ResolveTx() (txmgr.TxCandidate, error) {
	return txmgr.TxCandidate{}, nil
}

func (m *mockContract) CallResolveClaim(_ context.Context, _ uint64) error {
	if m.callFails {
		return mockCallError
	}
	m.calls++
	return nil
}

func (m *mockContract) ResolveClaimTx(_ uint64) (txmgr.TxCandidate, error) {
	return txmgr.TxCandidate{}, nil
}

<<<<<<< HEAD
func (m *mockContract) AttackTx(parentClaimId uint64, claim common.Hash) (txmgr.TxCandidate, error) {
	m.attackArgs = []interface{}{parentClaimId, claim}
	return txmgr.TxCandidate{TxData: ([]byte)("attack")}, nil
}

func (m *mockContract) DefendTx(parentClaimId uint64, claim common.Hash) (txmgr.TxCandidate, error) {
	m.defendArgs = []interface{}{parentClaimId, claim}
=======
func (m *mockContract) ChallengeL2BlockNumberTx(challenge *types.InvalidL2BlockNumberChallenge) (txmgr.TxCandidate, error) {
	m.challengeArgs = []interface{}{challenge}
	return txmgr.TxCandidate{TxData: ([]byte)("challenge")}, nil
}

func (m *mockContract) AttackTx(_ context.Context, parent types.Claim, claim common.Hash) (txmgr.TxCandidate, error) {
	m.attackArgs = []interface{}{parent, claim}
	return txmgr.TxCandidate{TxData: ([]byte)("attack")}, nil
}

func (m *mockContract) DefendTx(_ context.Context, parent types.Claim, claim common.Hash) (txmgr.TxCandidate, error) {
	m.defendArgs = []interface{}{parent, claim}
>>>>>>> 8439723a
	return txmgr.TxCandidate{TxData: ([]byte)("defend")}, nil
}

func (m *mockContract) StepTx(claimIdx uint64, isAttack bool, stateData []byte, proofData []byte) (txmgr.TxCandidate, error) {
	m.stepArgs = []interface{}{claimIdx, isAttack, stateData, proofData}
	return txmgr.TxCandidate{TxData: ([]byte)("step")}, nil
}

func (m *mockContract) UpdateOracleTx(_ context.Context, claimIdx uint64, data *types.PreimageOracleData) (txmgr.TxCandidate, error) {
	m.updateOracleClaimIdx = claimIdx
	m.updateOracleArgs = data
	return txmgr.TxCandidate{TxData: ([]byte)("updateOracle")}, nil
}

<<<<<<< HEAD
func (m *mockContract) GetRequiredBond(_ context.Context, position types.Position) (*big.Int, error) {
	return big.NewInt(5), nil
}

=======
>>>>>>> 8439723a
func (m *mockContract) GetCredit(_ context.Context, _ common.Address) (*big.Int, error) {
	return big.NewInt(5), nil
}

func (m *mockContract) ClaimCredit(_ common.Address) (txmgr.TxCandidate, error) {
	return txmgr.TxCandidate{TxData: ([]byte)("claimCredit")}, nil
}<|MERGE_RESOLUTION|>--- conflicted
+++ resolved
@@ -83,22 +83,14 @@
 	t.Run("SendFails", func(t *testing.T) {
 		responder, mockTxMgr, _, _, _ := newTestFaultResponder(t)
 		mockTxMgr.sendFails = true
-<<<<<<< HEAD
-		err := responder.ResolveClaim(0)
-=======
 		err := responder.ResolveClaims(0)
->>>>>>> 8439723a
 		require.ErrorIs(t, err, mockSendError)
 		require.Equal(t, 0, mockTxMgr.sends)
 	})
 
 	t.Run("Success", func(t *testing.T) {
 		responder, mockTxMgr, _, _, _ := newTestFaultResponder(t)
-<<<<<<< HEAD
-		err := responder.ResolveClaim(0)
-=======
 		err := responder.ResolveClaims(0)
->>>>>>> 8439723a
 		require.NoError(t, err)
 		require.Equal(t, 1, mockTxMgr.sends)
 	})
@@ -150,11 +142,7 @@
 		require.NoError(t, err)
 
 		require.Len(t, mockTxMgr.sent, 1)
-<<<<<<< HEAD
-		require.EqualValues(t, []interface{}{uint64(action.ParentIdx), action.Value}, contract.attackArgs)
-=======
 		require.EqualValues(t, []interface{}{action.ParentClaim, action.Value}, contract.attackArgs)
->>>>>>> 8439723a
 		require.Equal(t, ([]byte)("attack"), mockTxMgr.sent[0].TxData)
 	})
 
@@ -170,11 +158,7 @@
 		require.NoError(t, err)
 
 		require.Len(t, mockTxMgr.sent, 1)
-<<<<<<< HEAD
-		require.EqualValues(t, []interface{}{uint64(action.ParentIdx), action.Value}, contract.defendArgs)
-=======
 		require.EqualValues(t, []interface{}{action.ParentClaim, action.Value}, contract.defendArgs)
->>>>>>> 8439723a
 		require.Equal(t, ([]byte)("defend"), mockTxMgr.sent[0].TxData)
 	})
 
@@ -191,30 +175,18 @@
 		require.NoError(t, err)
 
 		require.Len(t, mockTxMgr.sent, 1)
-<<<<<<< HEAD
-		require.EqualValues(t, []interface{}{uint64(action.ParentIdx), action.IsAttack, action.PreState, action.ProofData}, contract.stepArgs)
-=======
 		require.EqualValues(t, []interface{}{uint64(123), action.IsAttack, action.PreState, action.ProofData}, contract.stepArgs)
->>>>>>> 8439723a
 		require.Equal(t, ([]byte)("step"), mockTxMgr.sent[0].TxData)
 	})
 
 	t.Run("stepWithLocalOracleData", func(t *testing.T) {
 		responder, mockTxMgr, contract, uploader, oracle := newTestFaultResponder(t)
 		action := types.Action{
-<<<<<<< HEAD
-			Type:      types.ActionTypeStep,
-			ParentIdx: 123,
-			IsAttack:  true,
-			PreState:  []byte{1, 2, 3},
-			ProofData: []byte{4, 5, 6},
-=======
-			Type:        types.ActionTypeStep,
-			ParentClaim: types.Claim{ContractIndex: 123},
-			IsAttack:    true,
-			PreState:    []byte{1, 2, 3},
-			ProofData:   []byte{4, 5, 6},
->>>>>>> 8439723a
+			Type:        types.ActionTypeStep,
+			ParentClaim: types.Claim{ContractIndex: 123},
+			IsAttack:    true,
+			PreState:    []byte{1, 2, 3},
+			ProofData:   []byte{4, 5, 6},
 			OracleData: &types.PreimageOracleData{
 				IsLocal: true,
 			},
@@ -232,19 +204,11 @@
 	t.Run("stepWithGlobalOracleData", func(t *testing.T) {
 		responder, mockTxMgr, contract, uploader, oracle := newTestFaultResponder(t)
 		action := types.Action{
-<<<<<<< HEAD
-			Type:      types.ActionTypeStep,
-			ParentIdx: 123,
-			IsAttack:  true,
-			PreState:  []byte{1, 2, 3},
-			ProofData: []byte{4, 5, 6},
-=======
-			Type:        types.ActionTypeStep,
-			ParentClaim: types.Claim{ContractIndex: 123},
-			IsAttack:    true,
-			PreState:    []byte{1, 2, 3},
-			ProofData:   []byte{4, 5, 6},
->>>>>>> 8439723a
+			Type:        types.ActionTypeStep,
+			ParentClaim: types.Claim{ContractIndex: 123},
+			IsAttack:    true,
+			PreState:    []byte{1, 2, 3},
+			ProofData:   []byte{4, 5, 6},
 			OracleData: &types.PreimageOracleData{
 				IsLocal: false,
 			},
@@ -263,19 +227,11 @@
 		responder, mockTxMgr, contract, uploader, _ := newTestFaultResponder(t)
 		uploader.uploadFails = true
 		action := types.Action{
-<<<<<<< HEAD
-			Type:      types.ActionTypeStep,
-			ParentIdx: 123,
-			IsAttack:  true,
-			PreState:  []byte{1, 2, 3},
-			ProofData: []byte{4, 5, 6},
-=======
-			Type:        types.ActionTypeStep,
-			ParentClaim: types.Claim{ContractIndex: 123},
-			IsAttack:    true,
-			PreState:    []byte{1, 2, 3},
-			ProofData:   []byte{4, 5, 6},
->>>>>>> 8439723a
+			Type:        types.ActionTypeStep,
+			ParentClaim: types.Claim{ContractIndex: 123},
+			IsAttack:    true,
+			PreState:    []byte{1, 2, 3},
+			ProofData:   []byte{4, 5, 6},
 			OracleData: &types.PreimageOracleData{
 				IsLocal: true,
 			},
@@ -291,19 +247,11 @@
 		responder, mockTxMgr, contract, uploader, oracle := newTestFaultResponder(t)
 		oracle.existsResult = true
 		action := types.Action{
-<<<<<<< HEAD
-			Type:      types.ActionTypeStep,
-			ParentIdx: 123,
-			IsAttack:  true,
-			PreState:  []byte{1, 2, 3},
-			ProofData: []byte{4, 5, 6},
-=======
-			Type:        types.ActionTypeStep,
-			ParentClaim: types.Claim{ContractIndex: 123},
-			IsAttack:    true,
-			PreState:    []byte{1, 2, 3},
-			ProofData:   []byte{4, 5, 6},
->>>>>>> 8439723a
+			Type:        types.ActionTypeStep,
+			ParentClaim: types.Claim{ContractIndex: 123},
+			IsAttack:    true,
+			PreState:    []byte{1, 2, 3},
+			ProofData:   []byte{4, 5, 6},
 			OracleData: &types.PreimageOracleData{
 				IsLocal: false,
 			},
@@ -320,19 +268,11 @@
 		responder, mockTxMgr, contract, uploader, oracle := newTestFaultResponder(t)
 		oracle.existsFails = true
 		action := types.Action{
-<<<<<<< HEAD
-			Type:      types.ActionTypeStep,
-			ParentIdx: 123,
-			IsAttack:  true,
-			PreState:  []byte{1, 2, 3},
-			ProofData: []byte{4, 5, 6},
-=======
-			Type:        types.ActionTypeStep,
-			ParentClaim: types.Claim{ContractIndex: 123},
-			IsAttack:    true,
-			PreState:    []byte{1, 2, 3},
-			ProofData:   []byte{4, 5, 6},
->>>>>>> 8439723a
+			Type:        types.ActionTypeStep,
+			ParentClaim: types.Claim{ContractIndex: 123},
+			IsAttack:    true,
+			PreState:    []byte{1, 2, 3},
+			ProofData:   []byte{4, 5, 6},
 			OracleData: &types.PreimageOracleData{
 				IsLocal: false,
 			},
@@ -343,8 +283,6 @@
 		require.Nil(t, contract.updateOracleArgs) // mock uploader returns nil
 		require.Equal(t, 0, uploader.updates)
 		require.Equal(t, 1, oracle.existCalls)
-<<<<<<< HEAD
-=======
 	})
 
 	t.Run("challengeL2Block", func(t *testing.T) {
@@ -358,7 +296,6 @@
 		require.NoError(t, err)
 		require.Len(t, mockTxMgr.sent, 1)
 		require.Equal(t, []interface{}{challenge}, contract.challengeArgs)
->>>>>>> 8439723a
 	})
 }
 
@@ -407,36 +344,6 @@
 	sendFails bool
 }
 
-<<<<<<< HEAD
-func (m *mockTxManager) SendAndWait(_ string, txs ...txmgr.TxCandidate) ([]*ethtypes.Receipt, error) {
-	rcpts := make([]*ethtypes.Receipt, 0, len(txs))
-	for _, tx := range txs {
-		if m.sendFails {
-			return nil, mockSendError
-		}
-		m.sends++
-		m.sent = append(m.sent, tx)
-		rcpts = append(rcpts, ethtypes.NewReceipt(
-			[]byte{},
-			false,
-			0,
-		))
-	}
-	return rcpts, nil
-}
-
-func (m *mockTxManager) BlockNumber(_ context.Context) (uint64, error) {
-	panic("not implemented")
-}
-
-func (m *mockTxManager) From() common.Address {
-	return m.from
-}
-
-func (m *mockTxManager) Close() {
-}
-
-=======
 func (m *mockTxManager) SendAndWaitSimple(_ string, txs ...txmgr.TxCandidate) error {
 	for _, tx := range txs {
 		if m.sendFails {
@@ -459,17 +366,13 @@
 func (m *mockTxManager) Close() {
 }
 
->>>>>>> 8439723a
 type mockContract struct {
 	calls                int
 	callFails            bool
 	attackArgs           []interface{}
 	defendArgs           []interface{}
 	stepArgs             []interface{}
-<<<<<<< HEAD
-=======
 	challengeArgs        []interface{}
->>>>>>> 8439723a
 	updateOracleClaimIdx uint64
 	updateOracleArgs     *types.PreimageOracleData
 }
@@ -498,15 +401,6 @@
 	return txmgr.TxCandidate{}, nil
 }
 
-<<<<<<< HEAD
-func (m *mockContract) AttackTx(parentClaimId uint64, claim common.Hash) (txmgr.TxCandidate, error) {
-	m.attackArgs = []interface{}{parentClaimId, claim}
-	return txmgr.TxCandidate{TxData: ([]byte)("attack")}, nil
-}
-
-func (m *mockContract) DefendTx(parentClaimId uint64, claim common.Hash) (txmgr.TxCandidate, error) {
-	m.defendArgs = []interface{}{parentClaimId, claim}
-=======
 func (m *mockContract) ChallengeL2BlockNumberTx(challenge *types.InvalidL2BlockNumberChallenge) (txmgr.TxCandidate, error) {
 	m.challengeArgs = []interface{}{challenge}
 	return txmgr.TxCandidate{TxData: ([]byte)("challenge")}, nil
@@ -519,7 +413,6 @@
 
 func (m *mockContract) DefendTx(_ context.Context, parent types.Claim, claim common.Hash) (txmgr.TxCandidate, error) {
 	m.defendArgs = []interface{}{parent, claim}
->>>>>>> 8439723a
 	return txmgr.TxCandidate{TxData: ([]byte)("defend")}, nil
 }
 
@@ -534,13 +427,6 @@
 	return txmgr.TxCandidate{TxData: ([]byte)("updateOracle")}, nil
 }
 
-<<<<<<< HEAD
-func (m *mockContract) GetRequiredBond(_ context.Context, position types.Position) (*big.Int, error) {
-	return big.NewInt(5), nil
-}
-
-=======
->>>>>>> 8439723a
 func (m *mockContract) GetCredit(_ context.Context, _ common.Address) (*big.Int, error) {
 	return big.NewInt(5), nil
 }
