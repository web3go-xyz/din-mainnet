--- conflicted
+++ resolved
@@ -75,18 +75,10 @@
 
 type stubBondContract struct{}
 
-<<<<<<< HEAD
-func (s *stubBondContract) GetCredit(ctx context.Context, receipient common.Address) (*big.Int, types.GameStatus, error) {
-	panic("not supported")
-}
-
-func (s *stubBondContract) ClaimCredit(receipient common.Address) (txmgr.TxCandidate, error) {
-=======
 func (s *stubBondContract) GetCredit(_ context.Context, _ common.Address) (*big.Int, types.GameStatus, error) {
 	panic("not supported")
 }
 
 func (s *stubBondContract) ClaimCreditTx(_ context.Context, _ common.Address) (txmgr.TxCandidate, error) {
->>>>>>> 8439723a
 	panic("not supported")
 }