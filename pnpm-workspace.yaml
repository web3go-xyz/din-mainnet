packages:
  - 'packages/*'
<<<<<<< HEAD
  - 'endpoint-monitor'
=======
>>>>>>> 8439723a
  - 'indexer/api-ts'<|MERGE_RESOLUTION|>--- conflicted
+++ resolved
@@ -1,7 +1,3 @@
 packages:
   - 'packages/*'
-<<<<<<< HEAD
-  - 'endpoint-monitor'
-=======
->>>>>>> 8439723a
   - 'indexer/api-ts'