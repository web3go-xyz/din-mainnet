--- conflicted
+++ resolved
@@ -3,13 +3,7 @@
 import (
 	"context"
 
-<<<<<<< HEAD
-	"github.com/ethereum/go-ethereum"
-
-	"github.com/ethereum-optimism/optimism/op-node/eth"
-=======
 	"github.com/prometheus/client_golang/prometheus"
->>>>>>> e0b9523e
 
 	"github.com/ethereum/go-ethereum/common"
 	"github.com/ethereum/go-ethereum/log"
@@ -88,10 +82,6 @@
 }
 
 func (m *Metrics) StartBalanceMetrics(ctx context.Context,
-<<<<<<< HEAD
-	l log.Logger, client ethereum.ChainStateReader, account common.Address) {
-	opmetrics.LaunchBalanceMetrics(ctx, l, m.registry, m.ns, client, account)
-=======
 	l log.Logger, client *ethclient.Client, account common.Address) {
 	// TODO(7684): util was refactored to close, but ctx is still being used by caller for shutdown
 	balanceMetric := opmetrics.LaunchBalanceMetrics(l, m.registry, m.ns, client, account)
@@ -99,7 +89,6 @@
 		<-ctx.Done()
 		_ = balanceMetric.Close()
 	}()
->>>>>>> e0b9523e
 }
 
 // RecordInfo sets a pseudo-metric that contains versioning and
