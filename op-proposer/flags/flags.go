package flags

import (
	"fmt"
	"time"

	"github.com/urfave/cli/v2"

	opservice "github.com/ethereum-optimism/optimism/op-service"
	oplog "github.com/ethereum-optimism/optimism/op-service/log"
	opmetrics "github.com/ethereum-optimism/optimism/op-service/metrics"
	"github.com/ethereum-optimism/optimism/op-service/oppprof"
	oprpc "github.com/ethereum-optimism/optimism/op-service/rpc"
	"github.com/ethereum-optimism/optimism/op-service/txmgr"
)

const EnvVarPrefix = "OP_PROPOSER"

func prefixEnvVars(name string) []string {
	return opservice.PrefixEnvVar(EnvVarPrefix, name)
}

var (
	// Required Flags
	L1EthRpcFlag = &cli.StringFlag{
		Name:    "l1-eth-rpc",
		Usage:   "HTTP provider URL for L1. Multiple alternative addresses are supported, separated by commas, and the first address is used by default",
		EnvVars: prefixEnvVars("L1_ETH_RPC"),
	}
	RollupRpcFlag = &cli.StringFlag{
		Name:    "rollup-rpc",
		Usage:   "HTTP provider URL for the rollup node. A comma-separated list enables the active rollup provider.",
		EnvVars: prefixEnvVars("ROLLUP_RPC"),
	}

	// Optional flags
	L2OOAddressFlag = &cli.StringFlag{
		Name:    "l2oo-address",
		Usage:   "Address of the L2OutputOracle contract",
		EnvVars: prefixEnvVars("L2OO_ADDRESS"),
	}
	PollIntervalFlag = &cli.DurationFlag{
		Name:    "poll-interval",
		Usage:   "How frequently to poll L2 for new blocks",
		Value:   6 * time.Second,
		EnvVars: prefixEnvVars("POLL_INTERVAL"),
	}
	AllowNonFinalizedFlag = &cli.BoolFlag{
		Name:    "allow-non-finalized",
		Usage:   "Allow the proposer to submit proposals for L2 blocks derived from non-finalized L1 blocks.",
		EnvVars: prefixEnvVars("ALLOW_NON_FINALIZED"),
	}
	DisputeGameFactoryAddressFlag = &cli.StringFlag{
		Name:    "game-factory-address",
		Usage:   "Address of the DisputeGameFactory contract",
		EnvVars: prefixEnvVars("GAME_FACTORY_ADDRESS"),
	}
	ProposalIntervalFlag = &cli.DurationFlag{
		Name:    "proposal-interval",
		Usage:   "Interval between submitting L2 output proposals when the dispute game factory address is set",
		EnvVars: prefixEnvVars("PROPOSAL_INTERVAL"),
	}
	DisputeGameTypeFlag = &cli.UintFlag{
		Name:    "game-type",
		Usage:   "Dispute game type to create via the configured DisputeGameFactory",
		Value:   0,
		EnvVars: prefixEnvVars("GAME_TYPE"),
	}
	ActiveSequencerCheckDurationFlag = &cli.DurationFlag{
		Name:    "active-sequencer-check-duration",
		Usage:   "The duration between checks to determine the active sequencer endpoint.",
		Value:   2 * time.Minute,
		EnvVars: prefixEnvVars("ACTIVE_SEQUENCER_CHECK_DURATION"),
	}
<<<<<<< HEAD
=======
	WaitNodeSyncFlag = &cli.BoolFlag{
		Name: "wait-node-sync",
		Usage: "Indicates if, during startup, the proposer should wait for the rollup node to sync to " +
			"the current L1 tip before proceeding with its driver loop.",
		Value:   false,
		EnvVars: prefixEnvVars("WAIT_NODE_SYNC"),
	}
>>>>>>> 8439723a
	// Legacy Flags
	L2OutputHDPathFlag = txmgr.L2OutputHDPathFlag
)

var requiredFlags = []cli.Flag{
	L1EthRpcFlag,
	RollupRpcFlag,
}

var optionalFlags = []cli.Flag{
	L2OOAddressFlag,
	PollIntervalFlag,
	AllowNonFinalizedFlag,
	L2OutputHDPathFlag,
	DisputeGameFactoryAddressFlag,
	ProposalIntervalFlag,
	DisputeGameTypeFlag,
	ActiveSequencerCheckDurationFlag,
<<<<<<< HEAD
=======
	WaitNodeSyncFlag,
>>>>>>> 8439723a
}

func init() {
	optionalFlags = append(optionalFlags, oprpc.CLIFlags(EnvVarPrefix)...)
	optionalFlags = append(optionalFlags, oplog.CLIFlags(EnvVarPrefix)...)
	optionalFlags = append(optionalFlags, opmetrics.CLIFlags(EnvVarPrefix)...)
	optionalFlags = append(optionalFlags, oppprof.CLIFlags(EnvVarPrefix)...)
	optionalFlags = append(optionalFlags, txmgr.CLIFlags(EnvVarPrefix)...)

	Flags = append(requiredFlags, optionalFlags...)
}

// Flags contains the list of configuration options available to the binary.
var Flags []cli.Flag

func CheckRequired(ctx *cli.Context) error {
	for _, f := range requiredFlags {
		if !ctx.IsSet(f.Names()[0]) {
			return fmt.Errorf("flag %s is required", f.Names()[0])
		}
	}
	return nil
}<|MERGE_RESOLUTION|>--- conflicted
+++ resolved
@@ -72,8 +72,6 @@
 		Value:   2 * time.Minute,
 		EnvVars: prefixEnvVars("ACTIVE_SEQUENCER_CHECK_DURATION"),
 	}
-<<<<<<< HEAD
-=======
 	WaitNodeSyncFlag = &cli.BoolFlag{
 		Name: "wait-node-sync",
 		Usage: "Indicates if, during startup, the proposer should wait for the rollup node to sync to " +
@@ -81,7 +79,6 @@
 		Value:   false,
 		EnvVars: prefixEnvVars("WAIT_NODE_SYNC"),
 	}
->>>>>>> 8439723a
 	// Legacy Flags
 	L2OutputHDPathFlag = txmgr.L2OutputHDPathFlag
 )
@@ -100,10 +97,7 @@
 	ProposalIntervalFlag,
 	DisputeGameTypeFlag,
 	ActiveSequencerCheckDurationFlag,
-<<<<<<< HEAD
-=======
 	WaitNodeSyncFlag,
->>>>>>> 8439723a
 }
 
 func init() {
