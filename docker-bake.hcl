variable "REGISTRY" {
  default = "us-docker.pkg.dev"
}

variable "REPOSITORY" {
  default = "oplabs-tools-artifacts/images"
}

variable "GIT_COMMIT" {
  default = "dev"
}

variable "GIT_DATE" {
  default = "0"
}

// The default version to embed in the built images.
// During CI release builds this is set to <<pipeline.git.tag>>
variable "GIT_VERSION" {
  default = "v0.0.0"
}

variable "IMAGE_TAGS" {
  default = "${GIT_COMMIT}" // split by ","
}

variable "PLATFORMS" {
  // You can override this as "linux/amd64,linux/arm64".
  // Only a specify a single platform when `--load` ing into docker.
  // Multi-platform is supported when outputting to disk or pushing to a registry.
  // Multi-platform builds can be tested locally with:  --set="*.output=type=image,push=false"
  default = ""
}

// Each of the services can have a customized version, but defaults to the global specified version.
variable "OP_NODE_VERSION" {
  default = "${GIT_VERSION}"
}

variable "OP_BATCHER_VERSION" {
  default = "${GIT_VERSION}"
}

variable "OP_PROPOSER_VERSION" {
  default = "${GIT_VERSION}"
}

variable "OP_CHALLENGER_VERSION" {
  default = "${GIT_VERSION}"
}

variable "OP_DISPUTE_MON_VERSION" {
  default = "${GIT_VERSION}"
}

variable "OP_HEARTBEAT_VERSION" {
  default = "${GIT_VERSION}"
}

variable "OP_PROGRAM_VERSION" {
  default = "${GIT_VERSION}"
}

variable "CANNON_VERSION" {
  default = "${GIT_VERSION}"
}

variable "OP_CONDUCTOR_VERSION" {
  default = "${GIT_VERSION}"
}


target "op-node" {
  dockerfile = "ops/docker/op-stack-go/Dockerfile"
  context = "."
  args = {
    GIT_COMMIT = "${GIT_COMMIT}"
    GIT_DATE = "${GIT_DATE}"
    OP_NODE_VERSION = "${OP_NODE_VERSION}"
  }
  target = "op-node-target"
  platforms = split(",", PLATFORMS)
  tags = [for tag in split(",", IMAGE_TAGS) : "${REGISTRY}/${REPOSITORY}/op-node:${tag}"]
}

target "op-batcher" {
  dockerfile = "ops/docker/op-stack-go/Dockerfile"
  context = "."
  args = {
    GIT_COMMIT = "${GIT_COMMIT}"
    GIT_DATE = "${GIT_DATE}"
    OP_BATCHER_VERSION = "${OP_BATCHER_VERSION}"
  }
  target = "op-batcher-target"
  platforms = split(",", PLATFORMS)
  tags = [for tag in split(",", IMAGE_TAGS) : "${REGISTRY}/${REPOSITORY}/op-batcher:${tag}"]
}

target "op-proposer" {
  dockerfile = "ops/docker/op-stack-go/Dockerfile"
  context = "."
  args = {
    GIT_COMMIT = "${GIT_COMMIT}"
    GIT_DATE = "${GIT_DATE}"
    OP_PROPOSER_VERSION = "${OP_PROPOSER_VERSION}"
  }
  target = "op-proposer-target"
  platforms = split(",", PLATFORMS)
  tags = [for tag in split(",", IMAGE_TAGS) : "${REGISTRY}/${REPOSITORY}/op-proposer:${tag}"]
}

target "op-challenger" {
  dockerfile = "ops/docker/op-stack-go/Dockerfile"
  context = "."
  args = {
    GIT_COMMIT = "${GIT_COMMIT}"
    GIT_DATE = "${GIT_DATE}"
    OP_CHALLENGER_VERSION = "${OP_CHALLENGER_VERSION}"
  }
  target = "op-challenger-target"
  platforms = split(",", PLATFORMS)
  tags = [for tag in split(",", IMAGE_TAGS) : "${REGISTRY}/${REPOSITORY}/op-challenger:${tag}"]
}

target "op-dispute-mon" {
<<<<<<< HEAD
  dockerfile = "Dockerfile"
  context = "./op-dispute-mon"
  args = {
    OP_STACK_GO_BUILDER = "op-stack-go"
  }
  contexts = {
    op-stack-go: "target:op-stack-go"
  }
=======
  dockerfile = "ops/docker/op-stack-go/Dockerfile"
  context = "."
  args = {
    GIT_COMMIT = "${GIT_COMMIT}"
    GIT_DATE = "${GIT_DATE}"
    OP_DISPUTE_MON_VERSION = "${OP_DISPUTE_MON_VERSION}"
  }
  target = "op-dispute-mon-target"
>>>>>>> 8439723a
  platforms = split(",", PLATFORMS)
  tags = [for tag in split(",", IMAGE_TAGS) : "${REGISTRY}/${REPOSITORY}/op-dispute-mon:${tag}"]
}

target "op-conductor" {
<<<<<<< HEAD
  dockerfile = "Dockerfile"
  context = "./op-conductor"
  args = {
    OP_STACK_GO_BUILDER = "op-stack-go"
  }
  contexts = {
    op-stack-go: "target:op-stack-go"
  }
  platforms = split(",", PLATFORMS)
  tags = [for tag in split(",", IMAGE_TAGS) : "${REGISTRY}/${REPOSITORY}/op-conductor:${tag}"]
}

target "op-heartbeat" {
  dockerfile = "Dockerfile"
  context = "./op-heartbeat"
=======
  dockerfile = "ops/docker/op-stack-go/Dockerfile"
  context = "."
>>>>>>> 8439723a
  args = {
    GIT_COMMIT = "${GIT_COMMIT}"
    GIT_DATE = "${GIT_DATE}"
    OP_CONDUCTOR_VERSION = "${OP_CONDUCTOR_VERSION}"
  }
  target = "op-conductor-target"
  platforms = split(",", PLATFORMS)
  tags = [for tag in split(",", IMAGE_TAGS) : "${REGISTRY}/${REPOSITORY}/op-conductor:${tag}"]
}

target "op-heartbeat" {
  dockerfile = "ops/docker/op-stack-go/Dockerfile"
  context = "."
  args = {
    GIT_COMMIT = "${GIT_COMMIT}"
    GIT_DATE = "${GIT_DATE}"
    OP_HEARTBEAT_VERSION = "${OP_HEARTBEAT_VERSION}"
  }
  target = "op-heartbeat-target"
  platforms = split(",", PLATFORMS)
  tags = [for tag in split(",", IMAGE_TAGS) : "${REGISTRY}/${REPOSITORY}/op-heartbeat:${tag}"]
}

target "da-server" {
  dockerfile = "ops/docker/op-stack-go/Dockerfile"
  context = "."
  args = {
    GIT_COMMIT = "${GIT_COMMIT}"
    GIT_DATE = "${GIT_DATE}"
  }
  target = "da-server-target"
  platforms = split(",", PLATFORMS)
  tags = [for tag in split(",", IMAGE_TAGS) : "${REGISTRY}/${REPOSITORY}/da-server:${tag}"]
}

target "op-program" {
  dockerfile = "ops/docker/op-stack-go/Dockerfile"
  context = "."
  args = {
    GIT_COMMIT = "${GIT_COMMIT}"
    GIT_DATE = "${GIT_DATE}"
    OP_PROGRAM_VERSION = "${OP_PROGRAM_VERSION}"
  }
  target = "op-program-target"
  platforms = split(",", PLATFORMS)
  tags = [for tag in split(",", IMAGE_TAGS) : "${REGISTRY}/${REPOSITORY}/op-program:${tag}"]
}

<<<<<<< HEAD
target "op-ufm" {
  dockerfile = "./op-ufm/Dockerfile"
  context = "./"
  args = {
    // op-ufm dockerfile has no _ in the args
    GITCOMMIT = "${GIT_COMMIT}"
    GITDATE = "${GIT_DATE}"
    GITVERSION = "${GIT_VERSION}"
  }
  platforms = split(",", PLATFORMS)
  tags = [for tag in split(",", IMAGE_TAGS) : "${REGISTRY}/${REPOSITORY}/op-ufm:${tag}"]
}

target "proxyd" {
  dockerfile = "./proxyd/Dockerfile"
  context = "./"
=======
target "cannon" {
  dockerfile = "ops/docker/op-stack-go/Dockerfile"
  context = "."
>>>>>>> 8439723a
  args = {
    GIT_COMMIT = "${GIT_COMMIT}"
    GIT_DATE = "${GIT_DATE}"
    CANNON_VERSION = "${CANNON_VERSION}"
  }
  target = "cannon-target"
  platforms = split(",", PLATFORMS)
  tags = [for tag in split(",", IMAGE_TAGS) : "${REGISTRY}/${REPOSITORY}/cannon:${tag}"]
}

target "proxyd" {
  dockerfile = "./proxyd/Dockerfile"
  context = "./"
  args = {
    // proxyd dockerfile has no _ in the args
    GITCOMMIT = "${GIT_COMMIT}"
    GITDATE = "${GIT_DATE}"
    GITVERSION = "${GIT_VERSION}"
  }
  platforms = split(",", PLATFORMS)
  tags = [for tag in split(",", IMAGE_TAGS) : "${REGISTRY}/${REPOSITORY}/proxyd:${tag}"]
}

target "indexer" {
  dockerfile = "./indexer/Dockerfile"
  context = "./"
  args = {
    // proxyd dockerfile has no _ in the args
    GITCOMMIT = "${GIT_COMMIT}"
    GITDATE = "${GIT_DATE}"
    GITVERSION = "${GIT_VERSION}"
  }
  platforms = split(",", PLATFORMS)
  tags = [for tag in split(",", IMAGE_TAGS) : "${REGISTRY}/${REPOSITORY}/indexer:${tag}"]
}

target "chain-mon" {
  dockerfile = "./ops/docker/Dockerfile.packages"
  context = "."
  args = {
    // proxyd dockerfile has no _ in the args
    GITCOMMIT = "${GIT_COMMIT}"
    GITDATE = "${GIT_DATE}"
    GITVERSION = "${GIT_VERSION}"
  }
  // this is a multi-stage build, where each stage is a possible output target, but wd-mon is all we publish
  target = "wd-mon"
  platforms = split(",", PLATFORMS)
  tags = [for tag in split(",", IMAGE_TAGS) : "${REGISTRY}/${REPOSITORY}/chain-mon:${tag}"]
}

target "ci-builder" {
  dockerfile = "./ops/docker/ci-builder/Dockerfile"
  context = "."
  platforms = split(",", PLATFORMS)
  target="base-builder"
  tags = [for tag in split(",", IMAGE_TAGS) : "${REGISTRY}/${REPOSITORY}/ci-builder:${tag}"]
}

target "ci-builder-rust" {
  dockerfile = "./ops/docker/ci-builder/Dockerfile"
  context = "."
  platforms = split(",", PLATFORMS)
  target="rust-builder"
  tags = [for tag in split(",", IMAGE_TAGS) : "${REGISTRY}/${REPOSITORY}/ci-builder-rust:${tag}"]
}

target "contracts-bedrock" {
  dockerfile = "./ops/docker/Dockerfile.packages"
  context = "."
  target = "contracts-bedrock"
  platforms = split(",", PLATFORMS)
  tags = [for tag in split(",", IMAGE_TAGS) : "${REGISTRY}/${REPOSITORY}/contracts-bedrock:${tag}"]
}<|MERGE_RESOLUTION|>--- conflicted
+++ resolved
@@ -123,16 +123,6 @@
 }
 
 target "op-dispute-mon" {
-<<<<<<< HEAD
-  dockerfile = "Dockerfile"
-  context = "./op-dispute-mon"
-  args = {
-    OP_STACK_GO_BUILDER = "op-stack-go"
-  }
-  contexts = {
-    op-stack-go: "target:op-stack-go"
-  }
-=======
   dockerfile = "ops/docker/op-stack-go/Dockerfile"
   context = "."
   args = {
@@ -141,43 +131,24 @@
     OP_DISPUTE_MON_VERSION = "${OP_DISPUTE_MON_VERSION}"
   }
   target = "op-dispute-mon-target"
->>>>>>> 8439723a
   platforms = split(",", PLATFORMS)
   tags = [for tag in split(",", IMAGE_TAGS) : "${REGISTRY}/${REPOSITORY}/op-dispute-mon:${tag}"]
 }
 
 target "op-conductor" {
-<<<<<<< HEAD
-  dockerfile = "Dockerfile"
-  context = "./op-conductor"
-  args = {
-    OP_STACK_GO_BUILDER = "op-stack-go"
-  }
-  contexts = {
-    op-stack-go: "target:op-stack-go"
-  }
+  dockerfile = "ops/docker/op-stack-go/Dockerfile"
+  context = "."
+  args = {
+    GIT_COMMIT = "${GIT_COMMIT}"
+    GIT_DATE = "${GIT_DATE}"
+    OP_CONDUCTOR_VERSION = "${OP_CONDUCTOR_VERSION}"
+  }
+  target = "op-conductor-target"
   platforms = split(",", PLATFORMS)
   tags = [for tag in split(",", IMAGE_TAGS) : "${REGISTRY}/${REPOSITORY}/op-conductor:${tag}"]
 }
 
 target "op-heartbeat" {
-  dockerfile = "Dockerfile"
-  context = "./op-heartbeat"
-=======
-  dockerfile = "ops/docker/op-stack-go/Dockerfile"
-  context = "."
->>>>>>> 8439723a
-  args = {
-    GIT_COMMIT = "${GIT_COMMIT}"
-    GIT_DATE = "${GIT_DATE}"
-    OP_CONDUCTOR_VERSION = "${OP_CONDUCTOR_VERSION}"
-  }
-  target = "op-conductor-target"
-  platforms = split(",", PLATFORMS)
-  tags = [for tag in split(",", IMAGE_TAGS) : "${REGISTRY}/${REPOSITORY}/op-conductor:${tag}"]
-}
-
-target "op-heartbeat" {
   dockerfile = "ops/docker/op-stack-go/Dockerfile"
   context = "."
   args = {
@@ -215,28 +186,9 @@
   tags = [for tag in split(",", IMAGE_TAGS) : "${REGISTRY}/${REPOSITORY}/op-program:${tag}"]
 }
 
-<<<<<<< HEAD
-target "op-ufm" {
-  dockerfile = "./op-ufm/Dockerfile"
-  context = "./"
-  args = {
-    // op-ufm dockerfile has no _ in the args
-    GITCOMMIT = "${GIT_COMMIT}"
-    GITDATE = "${GIT_DATE}"
-    GITVERSION = "${GIT_VERSION}"
-  }
-  platforms = split(",", PLATFORMS)
-  tags = [for tag in split(",", IMAGE_TAGS) : "${REGISTRY}/${REPOSITORY}/op-ufm:${tag}"]
-}
-
-target "proxyd" {
-  dockerfile = "./proxyd/Dockerfile"
-  context = "./"
-=======
 target "cannon" {
   dockerfile = "ops/docker/op-stack-go/Dockerfile"
   context = "."
->>>>>>> 8439723a
   args = {
     GIT_COMMIT = "${GIT_COMMIT}"
     GIT_DATE = "${GIT_DATE}"
