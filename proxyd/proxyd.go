--- conflicted
+++ resolved
@@ -224,16 +224,10 @@
 		}
 
 		backendGroups[bgName] = &BackendGroup{
-<<<<<<< HEAD
-			Name:            bgName,
-			Backends:        backends,
-			WeightedRouting: bg.WeightedRouting,
-=======
 			Name:             bgName,
 			Backends:         backends,
 			WeightedRouting:  bg.WeightedRouting,
 			FallbackBackends: fallbackBackends,
->>>>>>> 8439723a
 		}
 	}
 
@@ -411,16 +405,8 @@
 				if err != nil {
 					return nil, nil, err
 				}
-<<<<<<< HEAD
-				consensusHARedisClient, err := NewRedisClient(bgcfg.ConsensusHARedis.URL)
-				if err != nil {
-					return nil, nil, err
-				}
-				tracker = NewRedisConsensusTracker(context.Background(), consensusHARedisClient, bg, bg.Name, topts...)
-=======
 				ns := fmt.Sprintf("%s:%s", bgcfg.ConsensusHARedis.Namespace, bg.Name)
 				tracker = NewRedisConsensusTracker(context.Background(), consensusHARedisClient, bg, ns, topts...)
->>>>>>> 8439723a
 				copts = append(copts, WithTracker(tracker))
 			}
 
