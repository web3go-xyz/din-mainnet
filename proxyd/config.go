package proxyd

import (
	"fmt"
	"math/big"
	"os"
	"strings"
	"time"
)

type ServerConfig struct {
	RPCHost           string `toml:"rpc_host"`
	RPCPort           int    `toml:"rpc_port"`
	WSHost            string `toml:"ws_host"`
	WSPort            int    `toml:"ws_port"`
	MaxBodySizeBytes  int64  `toml:"max_body_size_bytes"`
	MaxConcurrentRPCs int64  `toml:"max_concurrent_rpcs"`
	LogLevel          string `toml:"log_level"`

	// TimeoutSeconds specifies the maximum time spent serving an HTTP request. Note that isn't used for websocket connections
	TimeoutSeconds int `toml:"timeout_seconds"`

	MaxUpstreamBatchSize int `toml:"max_upstream_batch_size"`

	EnableRequestLog      bool `toml:"enable_request_log"`
	MaxRequestBodyLogLen  int  `toml:"max_request_body_log_len"`
	EnablePprof           bool `toml:"enable_pprof"`
	EnableXServedByHeader bool `toml:"enable_served_by_header"`
	AllowAllOrigins       bool `toml:"allow_all_origins"`
}

type CacheConfig struct {
	Enabled bool         `toml:"enabled"`
	TTL     TOMLDuration `toml:"ttl"`
}

type RedisConfig struct {
	URL       string `toml:"url"`
	Namespace string `toml:"namespace"`
}

type MetricsConfig struct {
	Enabled bool   `toml:"enabled"`
	Host    string `toml:"host"`
	Port    int    `toml:"port"`
}

type RateLimitConfig struct {
	UseRedis         bool                                `toml:"use_redis"`
	BaseRate         int                                 `toml:"base_rate"`
	BaseInterval     TOMLDuration                        `toml:"base_interval"`
	ExemptOrigins    []string                            `toml:"exempt_origins"`
	ExemptUserAgents []string                            `toml:"exempt_user_agents"`
	ErrorMessage     string                              `toml:"error_message"`
	MethodOverrides  map[string]*RateLimitMethodOverride `toml:"method_overrides"`
	IPHeaderOverride string                              `toml:"ip_header_override"`
}

type RateLimitMethodOverride struct {
	Limit    int          `toml:"limit"`
	Interval TOMLDuration `toml:"interval"`
	Global   bool         `toml:"global"`
}

type TOMLDuration time.Duration

func (t *TOMLDuration) UnmarshalText(b []byte) error {
	d, err := time.ParseDuration(string(b))
	if err != nil {
		return err
	}

	*t = TOMLDuration(d)
	return nil
}

type BackendOptions struct {
	ResponseTimeoutSeconds      int          `toml:"response_timeout_seconds"`
	MaxResponseSizeBytes        int64        `toml:"max_response_size_bytes"`
	MaxRetries                  int          `toml:"max_retries"`
	OutOfServiceSeconds         int          `toml:"out_of_service_seconds"`
	MaxDegradedLatencyThreshold TOMLDuration `toml:"max_degraded_latency_threshold"`
	MaxLatencyThreshold         TOMLDuration `toml:"max_latency_threshold"`
	MaxErrorRateThreshold       float64      `toml:"max_error_rate_threshold"`
}

type BackendConfig struct {
	Username         string            `toml:"username"`
	Password         string            `toml:"password"`
	RPCURL           string            `toml:"rpc_url"`
	WSURL            string            `toml:"ws_url"`
	WSPort           int               `toml:"ws_port"`
	MaxRPS           int               `toml:"max_rps"`
	MaxWSConns       int               `toml:"max_ws_conns"`
	CAFile           string            `toml:"ca_file"`
	ClientCertFile   string            `toml:"client_cert_file"`
	ClientKeyFile    string            `toml:"client_key_file"`
	StripTrailingXFF bool              `toml:"strip_trailing_xff"`
	Headers          map[string]string `toml:"headers"`

	Weight int `toml:"weight"`

	ConsensusSkipPeerCountCheck bool   `toml:"consensus_skip_peer_count"`
	ConsensusForcedCandidate    bool   `toml:"consensus_forced_candidate"`
	ConsensusReceiptsTarget     string `toml:"consensus_receipts_target"`
}

type BackendsConfig map[string]*BackendConfig

type BackendGroupConfig struct {
	Backends []string `toml:"backends"`

	WeightedRouting bool `toml:"weighted_routing"`

<<<<<<< HEAD
	ConsensusAware        bool   `toml:"consensus_aware"`
	ConsensusAsyncHandler string `toml:"consensus_handler"`
=======
	ConsensusAware          bool         `toml:"consensus_aware"`
	ConsensusAsyncHandler   string       `toml:"consensus_handler"`
	ConsensusPollerInterval TOMLDuration `toml:"consensus_poller_interval"`
>>>>>>> 8439723a

	ConsensusBanPeriod          TOMLDuration `toml:"consensus_ban_period"`
	ConsensusMaxUpdateThreshold TOMLDuration `toml:"consensus_max_update_threshold"`
	ConsensusMaxBlockLag        uint64       `toml:"consensus_max_block_lag"`
	ConsensusMaxBlockRange      uint64       `toml:"consensus_max_block_range"`
	ConsensusMinPeerCount       int          `toml:"consensus_min_peer_count"`

	ConsensusHA                  bool         `toml:"consensus_ha"`
	ConsensusHAHeartbeatInterval TOMLDuration `toml:"consensus_ha_heartbeat_interval"`
	ConsensusHALockPeriod        TOMLDuration `toml:"consensus_ha_lock_period"`
	ConsensusHARedis             RedisConfig  `toml:"consensus_ha_redis"`
<<<<<<< HEAD
=======

	Fallbacks []string `toml:"fallbacks"`
>>>>>>> 8439723a
}

type BackendGroupsConfig map[string]*BackendGroupConfig

type MethodMappingsConfig map[string]string

type BatchConfig struct {
	MaxSize      int    `toml:"max_size"`
	ErrorMessage string `toml:"error_message"`
}

// SenderRateLimitConfig configures the sender-based rate limiter
// for eth_sendRawTransaction requests.
// To enable pre-eip155 transactions, add '0' to allowed_chain_ids.
type SenderRateLimitConfig struct {
	Enabled         bool
	Interval        TOMLDuration
	Limit           int
	AllowedChainIds []*big.Int `toml:"allowed_chain_ids"`
}

type Config struct {
	WSBackendGroup        string                `toml:"ws_backend_group"`
	Server                ServerConfig          `toml:"server"`
	Cache                 CacheConfig           `toml:"cache"`
	Redis                 RedisConfig           `toml:"redis"`
	Metrics               MetricsConfig         `toml:"metrics"`
	RateLimit             RateLimitConfig       `toml:"rate_limit"`
	BackendOptions        BackendOptions        `toml:"backend"`
	Backends              BackendsConfig        `toml:"backends"`
	BatchConfig           BatchConfig           `toml:"batch"`
	Authentication        map[string]string     `toml:"authentication"`
	BackendGroups         BackendGroupsConfig   `toml:"backend_groups"`
	RPCMethodMappings     map[string]string     `toml:"rpc_method_mappings"`
	WSMethodWhitelist     []string              `toml:"ws_method_whitelist"`
	WhitelistErrorMessage string                `toml:"whitelist_error_message"`
	SenderRateLimit       SenderRateLimitConfig `toml:"sender_rate_limit"`
}

func ReadFromEnvOrConfig(value string) (string, error) {
	if strings.HasPrefix(value, "$") {
		envValue := os.Getenv(strings.TrimPrefix(value, "$"))
		if envValue == "" {
			return "", fmt.Errorf("config env var %s not found", value)
		}
		return envValue, nil
	}

	if strings.HasPrefix(value, "\\") {
		return strings.TrimPrefix(value, "\\"), nil
	}

	return value, nil
}<|MERGE_RESOLUTION|>--- conflicted
+++ resolved
@@ -112,14 +112,9 @@
 
 	WeightedRouting bool `toml:"weighted_routing"`
 
-<<<<<<< HEAD
-	ConsensusAware        bool   `toml:"consensus_aware"`
-	ConsensusAsyncHandler string `toml:"consensus_handler"`
-=======
 	ConsensusAware          bool         `toml:"consensus_aware"`
 	ConsensusAsyncHandler   string       `toml:"consensus_handler"`
 	ConsensusPollerInterval TOMLDuration `toml:"consensus_poller_interval"`
->>>>>>> 8439723a
 
 	ConsensusBanPeriod          TOMLDuration `toml:"consensus_ban_period"`
 	ConsensusMaxUpdateThreshold TOMLDuration `toml:"consensus_max_update_threshold"`
@@ -131,11 +126,8 @@
 	ConsensusHAHeartbeatInterval TOMLDuration `toml:"consensus_ha_heartbeat_interval"`
 	ConsensusHALockPeriod        TOMLDuration `toml:"consensus_ha_lock_period"`
 	ConsensusHARedis             RedisConfig  `toml:"consensus_ha_redis"`
-<<<<<<< HEAD
-=======
 
 	Fallbacks []string `toml:"fallbacks"`
->>>>>>> 8439723a
 }
 
 type BackendGroupsConfig map[string]*BackendGroupConfig
