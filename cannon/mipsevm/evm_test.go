package mipsevm

import (
	"bytes"
	"debug/elf"
	"errors"
	"fmt"
	"io"
	"math/big"
	"os"
	"path"
	"testing"
	"time"

<<<<<<< HEAD
	"github.com/ethereum-optimism/optimism/op-bindings/bindings"
=======
	"github.com/ethereum-optimism/optimism/op-chain-ops/foundry"
>>>>>>> 8439723a
	preimage "github.com/ethereum-optimism/optimism/op-preimage"
	"github.com/ethereum/go-ethereum/common"
	"github.com/ethereum/go-ethereum/common/hexutil"
	"github.com/ethereum/go-ethereum/core/state"
	"github.com/ethereum/go-ethereum/core/vm"
	"github.com/ethereum/go-ethereum/eth/tracers/logger"
	"github.com/stretchr/testify/require"
)

func testContractsSetup(t require.TestingT) (*Artifacts, *Addresses) {
	artifacts, err := LoadArtifacts()
	require.NoError(t, err)

	addrs := &Addresses{
		MIPS:         common.Address{0: 0xff, 19: 1},
		Oracle:       common.Address{0: 0xff, 19: 2},
		Sender:       common.Address{0x13, 0x37},
		FeeRecipient: common.Address{0xaa},
	}

<<<<<<< HEAD
	return contracts, addrs
=======
	return artifacts, addrs
>>>>>>> 8439723a
}

func MarkdownTracer() vm.EVMLogger {
	return logger.NewMarkdownLogger(&logger.Config{}, os.Stdout)
}

type MIPSEVM struct {
	env         *vm.EVM
	evmState    *state.StateDB
	addrs       *Addresses
	localOracle PreimageOracle
<<<<<<< HEAD
}

func NewMIPSEVM(contracts *Contracts, addrs *Addresses) *MIPSEVM {
	env, evmState := NewEVMEnv(contracts, addrs)
	return &MIPSEVM{env, evmState, addrs, nil}
=======
	artifacts   *Artifacts
}

func NewMIPSEVM(artifacts *Artifacts, addrs *Addresses) *MIPSEVM {
	env, evmState := NewEVMEnv(artifacts, addrs)
	return &MIPSEVM{env, evmState, addrs, nil, artifacts}
>>>>>>> 8439723a
}

func (m *MIPSEVM) SetTracer(tracer vm.EVMLogger) {
	m.env.Config.Tracer = tracer
}

func (m *MIPSEVM) SetLocalOracle(oracle PreimageOracle) {
	m.localOracle = oracle
}

// Step is a pure function that computes the poststate from the VM state encoded in the StepWitness.
func (m *MIPSEVM) Step(t *testing.T, stepWitness *StepWitness) []byte {
	sender := common.Address{0x13, 0x37}
	startingGas := uint64(30_000_000)

	// we take a snapshot so we can clean up the state, and isolate the logs of this instruction run.
	snap := m.env.StateDB.Snapshot()

	if stepWitness.HasPreimage() {
		t.Logf("reading preimage key %x at offset %d", stepWitness.PreimageKey, stepWitness.PreimageOffset)
<<<<<<< HEAD
		poInput, err := encodePreimageOracleInput(t, stepWitness, LocalContext{}, m.localOracle)
=======
		poInput, err := encodePreimageOracleInput(t, stepWitness, LocalContext{}, m.localOracle, m.artifacts.Oracle)
>>>>>>> 8439723a
		require.NoError(t, err, "encode preimage oracle input")
		_, leftOverGas, err := m.env.Call(vm.AccountRef(sender), m.addrs.Oracle, poInput, startingGas, common.U2560)
		require.NoErrorf(t, err, "evm should not fail, took %d gas", startingGas-leftOverGas)
	}

<<<<<<< HEAD
	input := encodeStepInput(t, stepWitness, LocalContext{})
	ret, leftOverGas, err := m.env.Call(vm.AccountRef(sender), m.addrs.MIPS, input, startingGas, big.NewInt(0))
=======
	input := encodeStepInput(t, stepWitness, LocalContext{}, m.artifacts.MIPS)
	ret, leftOverGas, err := m.env.Call(vm.AccountRef(sender), m.addrs.MIPS, input, startingGas, common.U2560)
>>>>>>> 8439723a
	require.NoError(t, err, "evm should not fail")
	require.Len(t, ret, 32, "expecting 32-byte state hash")
	// remember state hash, to check it against state
	postHash := common.Hash(*(*[32]byte)(ret))
	logs := m.evmState.Logs()
	require.Equal(t, 1, len(logs), "expecting a log with post-state")
	evmPost := logs[0].Data

	stateHash, err := StateWitness(evmPost).StateHash()
	require.NoError(t, err, "state hash could not be computed")
	require.Equal(t, stateHash, postHash, "logged state must be accurate")

	m.env.StateDB.RevertToSnapshot(snap)
	t.Logf("EVM step took %d gas, and returned stateHash %s", startingGas-leftOverGas, postHash)
	return evmPost
}

<<<<<<< HEAD
func encodeStepInput(t *testing.T, wit *StepWitness, localContext LocalContext) []byte {
	mipsAbi, err := bindings.MIPSMetaData.GetAbi()
	require.NoError(t, err)

	input, err := mipsAbi.Pack("step", wit.State, wit.MemProof, localContext)
=======
func encodeStepInput(t *testing.T, wit *StepWitness, localContext LocalContext, mips *foundry.Artifact) []byte {
	input, err := mips.ABI.Pack("step", wit.State, wit.MemProof, localContext)
>>>>>>> 8439723a
	require.NoError(t, err)
	return input
}

<<<<<<< HEAD
func encodePreimageOracleInput(t *testing.T, wit *StepWitness, localContext LocalContext, localOracle PreimageOracle) ([]byte, error) {
=======
func encodePreimageOracleInput(t *testing.T, wit *StepWitness, localContext LocalContext, localOracle PreimageOracle, oracle *foundry.Artifact) ([]byte, error) {
>>>>>>> 8439723a
	if wit.PreimageKey == ([32]byte{}) {
		return nil, errors.New("cannot encode pre-image oracle input, witness has no pre-image to proof")
	}

<<<<<<< HEAD
	preimageAbi, err := bindings.PreimageOracleMetaData.GetAbi()
	require.NoError(t, err, "failed to load pre-image oracle ABI")

=======
>>>>>>> 8439723a
	switch preimage.KeyType(wit.PreimageKey[0]) {
	case preimage.LocalKeyType:
		if len(wit.PreimageValue) > 32+8 {
			return nil, fmt.Errorf("local pre-image exceeds maximum size of 32 bytes with key 0x%x", wit.PreimageKey)
		}
		preimagePart := wit.PreimageValue[8:]
		var tmp [32]byte
		copy(tmp[:], preimagePart)
<<<<<<< HEAD
		input, err := preimageAbi.Pack("loadLocalData",
=======
		input, err := oracle.ABI.Pack("loadLocalData",
>>>>>>> 8439723a
			new(big.Int).SetBytes(wit.PreimageKey[1:]),
			localContext,
			tmp,
			new(big.Int).SetUint64(uint64(len(preimagePart))),
			new(big.Int).SetUint64(uint64(wit.PreimageOffset)),
		)
		require.NoError(t, err)
		return input, nil
	case preimage.Keccak256KeyType:
<<<<<<< HEAD
		input, err := preimageAbi.Pack(
=======
		input, err := oracle.ABI.Pack(
>>>>>>> 8439723a
			"loadKeccak256PreimagePart",
			new(big.Int).SetUint64(uint64(wit.PreimageOffset)),
			wit.PreimageValue[8:])
		require.NoError(t, err)
		return input, nil
	case preimage.PrecompileKeyType:
		if localOracle == nil {
			return nil, fmt.Errorf("local oracle is required for precompile preimages")
		}
		preimage := localOracle.GetPreimage(preimage.Keccak256Key(wit.PreimageKey).PreimageKey())
		precompile := common.BytesToAddress(preimage[:20])
		callInput := preimage[20:]
<<<<<<< HEAD
		input, err := preimageAbi.Pack(
=======
		input, err := oracle.ABI.Pack(
>>>>>>> 8439723a
			"loadPrecompilePreimagePart",
			new(big.Int).SetUint64(uint64(wit.PreimageOffset)),
			precompile,
			callInput,
		)
		require.NoError(t, err)
		return input, nil
	default:
		return nil, fmt.Errorf("unsupported pre-image type %d, cannot prepare preimage with key %x offset %d for oracle",
			wit.PreimageKey[0], wit.PreimageKey, wit.PreimageOffset)
	}
}

func TestEVM(t *testing.T) {
	testFiles, err := os.ReadDir("open_mips_tests/test/bin")
	require.NoError(t, err)

	contracts, addrs := testContractsSetup(t)
	var tracer vm.EVMLogger // no-tracer by default, but MarkdownTracer

	for _, f := range testFiles {
		t.Run(f.Name(), func(t *testing.T) {
			oracle := selectOracleFixture(t, f.Name())
			// Short-circuit early for exit_group.bin
			exitGroup := f.Name() == "exit_group.bin"

			evm := NewMIPSEVM(contracts, addrs)
			evm.SetTracer(tracer)
			evm.SetLocalOracle(oracle)

			fn := path.Join("open_mips_tests/test/bin", f.Name())
			programMem, err := os.ReadFile(fn)
			require.NoError(t, err)
			state := &State{PC: 0, NextPC: 4, Memory: NewMemory()}
			err = state.Memory.SetMemoryRange(0, bytes.NewReader(programMem))
			require.NoError(t, err, "load program into state")

			// set the return address ($ra) to jump into when test completes
			state.Registers[31] = endAddr

			goState := NewInstrumentedState(state, oracle, os.Stdout, os.Stderr)

			for i := 0; i < 1000; i++ {
				if goState.state.PC == endAddr {
					break
				}
				if exitGroup && goState.state.Exited {
					break
				}
				insn := state.Memory.GetMemory(state.PC)
				t.Logf("step: %4d pc: 0x%08x insn: 0x%08x", state.Step, state.PC, insn)

				stepWitness, err := goState.Step(true)
				require.NoError(t, err)
				evmPost := evm.Step(t, stepWitness)
				// verify the post-state matches.
				// TODO: maybe more readable to decode the evmPost state, and do attribute-wise comparison.
				goPost := goState.state.EncodeWitness()
				require.Equalf(t, hexutil.Bytes(goPost).String(), hexutil.Bytes(evmPost).String(),
					"mipsevm produced different state than EVM at step %d", state.Step)
			}
			if exitGroup {
				require.NotEqual(t, uint32(endAddr), goState.state.PC, "must not reach end")
				require.True(t, goState.state.Exited, "must set exited state")
				require.Equal(t, uint8(1), goState.state.ExitCode, "must exit with 1")
			} else {
				require.Equal(t, uint32(endAddr), state.PC, "must reach end")
				// inspect test result
				done, result := state.Memory.GetMemory(baseAddrEnd+4), state.Memory.GetMemory(baseAddrEnd+8)
				require.Equal(t, done, uint32(1), "must be done")
				require.Equal(t, result, uint32(1), "must have success result")
			}
		})
	}
}

func TestEVMSingleStep(t *testing.T) {
	contracts, addrs := testContractsSetup(t)
	var tracer vm.EVMLogger

	cases := []struct {
		name   string
		pc     uint32
		nextPC uint32
		insn   uint32
	}{
		{"j MSB set target", 0, 4, 0x0A_00_00_02},                         // j 0x02_00_00_02
		{"j non-zero PC region", 0x10000000, 0x10000004, 0x08_00_00_02},   // j 0x2
		{"jal MSB set target", 0, 4, 0x0E_00_00_02},                       // jal 0x02_00_00_02
		{"jal non-zero PC region", 0x10000000, 0x10000004, 0x0C_00_00_02}, // jal 0x2
	}

	for _, tt := range cases {
		t.Run(tt.name, func(t *testing.T) {
			state := &State{PC: tt.pc, NextPC: tt.nextPC, Memory: NewMemory()}
			state.Memory.SetMemory(tt.pc, tt.insn)

			us := NewInstrumentedState(state, nil, os.Stdout, os.Stderr)
			stepWitness, err := us.Step(true)
			require.NoError(t, err)

			evm := NewMIPSEVM(contracts, addrs)
			evm.SetTracer(tracer)
			evmPost := evm.Step(t, stepWitness)
			goPost := us.state.EncodeWitness()
			require.Equal(t, hexutil.Bytes(goPost).String(), hexutil.Bytes(evmPost).String(),
				"mipsevm produced different state than EVM")
		})
	}
}

func TestEVMSysWriteHint(t *testing.T) {
	contracts, addrs := testContractsSetup(t)
	var tracer vm.EVMLogger

	cases := []struct {
		name          string
		memOffset     int      // Where the hint data is stored in memory
		hintData      []byte   // Hint data stored in memory at memOffset
		bytesToWrite  int      // How many bytes of hintData to write
		lastHint      []byte   // The buffer that stores lastHint in the state
		expectedHints [][]byte // The hints we expect to be processed
	}{
		{
			name:      "write 1 full hint at beginning of page",
			memOffset: 4096,
			hintData: []byte{
				0, 0, 0, 6, // Length prefix
				0xAA, 0xAA, 0xAA, 0xAA, 0xBB, 0xBB, // Hint data
			},
			bytesToWrite: 10,
			lastHint:     nil,
			expectedHints: [][]byte{
				{0xAA, 0xAA, 0xAA, 0xAA, 0xBB, 0xBB},
			},
		},
		{
			name:      "write 1 full hint across page boundary",
			memOffset: 4092,
			hintData: []byte{
				0, 0, 0, 8, // Length prefix
				0xAA, 0xAA, 0xAA, 0xAA, 0xBB, 0xBB, 0xBB, 0xBB, // Hint data
			},
			bytesToWrite: 12,
			lastHint:     nil,
			expectedHints: [][]byte{
				{0xAA, 0xAA, 0xAA, 0xAA, 0xBB, 0xBB, 0xBB, 0xBB},
			},
		},
		{
			name:      "write 2 full hints",
			memOffset: 5012,
			hintData: []byte{
				0, 0, 0, 6, // Length prefix
				0xAA, 0xAA, 0xAA, 0xAA, 0xBB, 0xBB, // Hint data
				0, 0, 0, 8, // Length prefix
				0xAA, 0xAA, 0xAA, 0xAA, 0xBB, 0xBB, 0xBB, 0xBB, // Hint data
			},
			bytesToWrite: 22,
			lastHint:     nil,
			expectedHints: [][]byte{
				{0xAA, 0xAA, 0xAA, 0xAA, 0xBB, 0xBB},
				{0xAA, 0xAA, 0xAA, 0xAA, 0xBB, 0xBB, 0xBB, 0xBB},
			},
		},
		{
			name:      "write a single partial hint",
			memOffset: 4092,
			hintData: []byte{
				0, 0, 0, 6, // Length prefix
				0xAA, 0xAA, 0xAA, 0xAA, 0xBB, 0xBB, // Hint data
			},
			bytesToWrite:  8,
			lastHint:      nil,
			expectedHints: nil,
		},
		{
			name:      "write 1 full, 1 partial hint",
			memOffset: 5012,
			hintData: []byte{
				0, 0, 0, 6, // Length prefix
				0xAA, 0xAA, 0xAA, 0xAA, 0xBB, 0xBB, // Hint data
				0, 0, 0, 8, // Length prefix
				0xAA, 0xAA, 0xAA, 0xAA, 0xBB, 0xBB, 0xBB, 0xBB, // Hint data
			},
			bytesToWrite: 16,
			lastHint:     nil,
			expectedHints: [][]byte{
				{0xAA, 0xAA, 0xAA, 0xAA, 0xBB, 0xBB},
			},
		},
		{
			name:      "write a single partial hint to large capacity lastHint buffer",
			memOffset: 4092,
			hintData: []byte{
				0, 0, 0, 6, // Length prefix
				0xAA, 0xAA, 0xAA, 0xAA, 0xBB, 0xBB, // Hint data
			},
			bytesToWrite:  8,
			lastHint:      make([]byte, 0, 4096),
			expectedHints: nil,
		},
		{
			name:      "write full hint to large capacity lastHint buffer",
			memOffset: 5012,
			hintData: []byte{
				0, 0, 0, 6, // Length prefix
				0xAA, 0xAA, 0xAA, 0xAA, 0xBB, 0xBB, // Hint data
			},
			bytesToWrite: 10,
			lastHint:     make([]byte, 0, 4096),
			expectedHints: [][]byte{
				{0xAA, 0xAA, 0xAA, 0xAA, 0xBB, 0xBB},
			},
		},
		{
			name:      "write multiple hints to large capacity lastHint buffer",
			memOffset: 4092,
			hintData: []byte{
				0, 0, 0, 8, // Length prefix
				0xAA, 0xAA, 0xAA, 0xAA, 0xBB, 0xBB, 0xCC, 0xCC, // Hint data
				0, 0, 0, 8, // Length prefix
				0xAA, 0xAA, 0xAA, 0xAA, 0xBB, 0xBB, 0xBB, 0xBB, // Hint data
			},
			bytesToWrite: 24,
			lastHint:     make([]byte, 0, 4096),
			expectedHints: [][]byte{
				{0xAA, 0xAA, 0xAA, 0xAA, 0xBB, 0xBB, 0xCC, 0xCC},
				{0xAA, 0xAA, 0xAA, 0xAA, 0xBB, 0xBB, 0xBB, 0xBB},
			},
		},
		{
			name:      "write remaining hint data to non-empty lastHint buffer",
			memOffset: 4092,
			hintData: []byte{
				0xAA, 0xAA, 0xAA, 0xAA, 0xBB, 0xBB, 0xCC, 0xCC, // Hint data
			},
			bytesToWrite: 8,
			lastHint:     []byte{0, 0, 0, 8},
			expectedHints: [][]byte{
				{0xAA, 0xAA, 0xAA, 0xAA, 0xBB, 0xBB, 0xCC, 0xCC},
			},
		},
		{
			name:      "write partial hint data to non-empty lastHint buffer",
			memOffset: 4092,
			hintData: []byte{
				0xAA, 0xAA, 0xAA, 0xAA, 0xBB, 0xBB, 0xCC, 0xCC, // Hint data
			},
			bytesToWrite:  4,
			lastHint:      []byte{0, 0, 0, 8},
			expectedHints: nil,
		},
	}

	const (
		insn = uint32(0x00_00_00_0C) // syscall instruction
	)

	for _, tt := range cases {
		t.Run(tt.name, func(t *testing.T) {
			oracle := hintTrackingOracle{}
			state := &State{PC: 0, NextPC: 4, Memory: NewMemory()}

			state.LastHint = tt.lastHint
			state.Registers[2] = sysWrite
			state.Registers[4] = fdHintWrite
			state.Registers[5] = uint32(tt.memOffset)
			state.Registers[6] = uint32(tt.bytesToWrite)

			err := state.Memory.SetMemoryRange(uint32(tt.memOffset), bytes.NewReader(tt.hintData))
			require.NoError(t, err)
			state.Memory.SetMemory(0, insn)

			us := NewInstrumentedState(state, &oracle, os.Stdout, os.Stderr)
			stepWitness, err := us.Step(true)
			require.NoError(t, err)
			require.Equal(t, tt.expectedHints, oracle.hints)

			evm := NewMIPSEVM(contracts, addrs)
			evm.SetTracer(tracer)
			evmPost := evm.Step(t, stepWitness)
			goPost := us.state.EncodeWitness()
			require.Equal(t, hexutil.Bytes(goPost).String(), hexutil.Bytes(evmPost).String(),
				"mipsevm produced different state than EVM")
		})
	}
}

func TestEVMFault(t *testing.T) {
	contracts, addrs := testContractsSetup(t)
	var tracer vm.EVMLogger // no-tracer by default, but see MarkdownTracer
	sender := common.Address{0x13, 0x37}

	env, evmState := NewEVMEnv(contracts, addrs)
	env.Config.Tracer = tracer

	cases := []struct {
		name   string
		nextPC uint32
		insn   uint32
	}{
		{"illegal instruction", 0, 0xFF_FF_FF_FF},
		{"branch in delay-slot", 8, 0x11_02_00_03},
		{"jump in delay-slot", 8, 0x0c_00_00_0c},
	}

	for _, tt := range cases {
		t.Run(tt.name, func(t *testing.T) {
			state := &State{PC: 0, NextPC: tt.nextPC, Memory: NewMemory()}
			initialState := &State{PC: 0, NextPC: tt.nextPC, Memory: state.Memory}
			state.Memory.SetMemory(0, tt.insn)

			// set the return address ($ra) to jump into when test completes
			state.Registers[31] = endAddr

			us := NewInstrumentedState(state, nil, os.Stdout, os.Stderr)
			require.Panics(t, func() { _, _ = us.Step(true) })

			insnProof := initialState.Memory.MerkleProof(0)
			stepWitness := &StepWitness{
				State:    initialState.EncodeWitness(),
				MemProof: insnProof[:],
			}
<<<<<<< HEAD
			input := encodeStepInput(t, stepWitness, LocalContext{})
=======
			input := encodeStepInput(t, stepWitness, LocalContext{}, contracts.MIPS)
>>>>>>> 8439723a
			startingGas := uint64(30_000_000)

			_, _, err := env.Call(vm.AccountRef(sender), addrs.MIPS, input, startingGas, common.U2560)
			require.EqualValues(t, err, vm.ErrExecutionReverted)
			logs := evmState.Logs()
			require.Equal(t, 0, len(logs))
		})
	}
}

func TestHelloEVM(t *testing.T) {
	contracts, addrs := testContractsSetup(t)
	var tracer vm.EVMLogger // no-tracer by default, but see MarkdownTracer

	elfProgram, err := elf.Open("../example/bin/hello.elf")
	require.NoError(t, err, "open ELF file")

	state, err := LoadELF(elfProgram)
	require.NoError(t, err, "load ELF into state")

	err = PatchGo(elfProgram, state)
	require.NoError(t, err, "apply Go runtime patches")
	require.NoError(t, PatchStack(state), "add initial stack")

	var stdOutBuf, stdErrBuf bytes.Buffer
	goState := NewInstrumentedState(state, nil, io.MultiWriter(&stdOutBuf, os.Stdout), io.MultiWriter(&stdErrBuf, os.Stderr))

	start := time.Now()
	for i := 0; i < 400_000; i++ {
		if goState.state.Exited {
			break
		}
		insn := state.Memory.GetMemory(state.PC)
		if i%1000 == 0 { // avoid spamming test logs, we are executing many steps
			t.Logf("step: %4d pc: 0x%08x insn: 0x%08x", state.Step, state.PC, insn)
		}

		evm := NewMIPSEVM(contracts, addrs)
		evm.SetTracer(tracer)

		stepWitness, err := goState.Step(true)
		require.NoError(t, err)
		evmPost := evm.Step(t, stepWitness)
		// verify the post-state matches.
		// TODO: maybe more readable to decode the evmPost state, and do attribute-wise comparison.
		goPost := goState.state.EncodeWitness()
		require.Equal(t, hexutil.Bytes(goPost).String(), hexutil.Bytes(evmPost).String(),
			"mipsevm produced different state than EVM")
	}
	end := time.Now()
	delta := end.Sub(start)
	t.Logf("test took %s, %d instructions, %s per instruction", delta, state.Step, delta/time.Duration(state.Step))

	require.True(t, state.Exited, "must complete program")
	require.Equal(t, uint8(0), state.ExitCode, "exit with 0")

	require.Equal(t, "hello world!\n", stdOutBuf.String(), "stdout says hello")
	require.Equal(t, "", stdErrBuf.String(), "stderr silent")
}

func TestClaimEVM(t *testing.T) {
	contracts, addrs := testContractsSetup(t)
	var tracer vm.EVMLogger // no-tracer by default, but see MarkdownTracer

	elfProgram, err := elf.Open("../example/bin/claim.elf")
	require.NoError(t, err, "open ELF file")

	state, err := LoadELF(elfProgram)
	require.NoError(t, err, "load ELF into state")

	err = PatchGo(elfProgram, state)
	require.NoError(t, err, "apply Go runtime patches")
	require.NoError(t, PatchStack(state), "add initial stack")

	oracle, expectedStdOut, expectedStdErr := claimTestOracle(t)

	var stdOutBuf, stdErrBuf bytes.Buffer
	goState := NewInstrumentedState(state, oracle, io.MultiWriter(&stdOutBuf, os.Stdout), io.MultiWriter(&stdErrBuf, os.Stderr))

	for i := 0; i < 2000_000; i++ {
		if goState.state.Exited {
			break
		}

		insn := state.Memory.GetMemory(state.PC)
		if i%1000 == 0 { // avoid spamming test logs, we are executing many steps
			t.Logf("step: %4d pc: 0x%08x insn: 0x%08x", state.Step, state.PC, insn)
		}

		stepWitness, err := goState.Step(true)
		require.NoError(t, err)

		evm := NewMIPSEVM(contracts, addrs)
		evm.SetTracer(tracer)
		evmPost := evm.Step(t, stepWitness)

		goPost := goState.state.EncodeWitness()
		require.Equal(t, hexutil.Bytes(goPost).String(), hexutil.Bytes(evmPost).String(),
			"mipsevm produced different state than EVM")
	}

	require.True(t, state.Exited, "must complete program")
	require.Equal(t, uint8(0), state.ExitCode, "exit with 0")

	require.Equal(t, expectedStdOut, stdOutBuf.String(), "stdout")
	require.Equal(t, expectedStdErr, stdErrBuf.String(), "stderr")
}

type hintTrackingOracle struct {
	hints [][]byte
}

func (t *hintTrackingOracle) Hint(v []byte) {
	t.hints = append(t.hints, v)
}

func (t *hintTrackingOracle) GetPreimage(k [32]byte) []byte {
	return nil
}<|MERGE_RESOLUTION|>--- conflicted
+++ resolved
@@ -12,11 +12,7 @@
 	"testing"
 	"time"
 
-<<<<<<< HEAD
-	"github.com/ethereum-optimism/optimism/op-bindings/bindings"
-=======
 	"github.com/ethereum-optimism/optimism/op-chain-ops/foundry"
->>>>>>> 8439723a
 	preimage "github.com/ethereum-optimism/optimism/op-preimage"
 	"github.com/ethereum/go-ethereum/common"
 	"github.com/ethereum/go-ethereum/common/hexutil"
@@ -37,11 +33,7 @@
 		FeeRecipient: common.Address{0xaa},
 	}
 
-<<<<<<< HEAD
-	return contracts, addrs
-=======
 	return artifacts, addrs
->>>>>>> 8439723a
 }
 
 func MarkdownTracer() vm.EVMLogger {
@@ -53,20 +45,12 @@
 	evmState    *state.StateDB
 	addrs       *Addresses
 	localOracle PreimageOracle
-<<<<<<< HEAD
-}
-
-func NewMIPSEVM(contracts *Contracts, addrs *Addresses) *MIPSEVM {
-	env, evmState := NewEVMEnv(contracts, addrs)
-	return &MIPSEVM{env, evmState, addrs, nil}
-=======
 	artifacts   *Artifacts
 }
 
 func NewMIPSEVM(artifacts *Artifacts, addrs *Addresses) *MIPSEVM {
 	env, evmState := NewEVMEnv(artifacts, addrs)
 	return &MIPSEVM{env, evmState, addrs, nil, artifacts}
->>>>>>> 8439723a
 }
 
 func (m *MIPSEVM) SetTracer(tracer vm.EVMLogger) {
@@ -87,23 +71,14 @@
 
 	if stepWitness.HasPreimage() {
 		t.Logf("reading preimage key %x at offset %d", stepWitness.PreimageKey, stepWitness.PreimageOffset)
-<<<<<<< HEAD
-		poInput, err := encodePreimageOracleInput(t, stepWitness, LocalContext{}, m.localOracle)
-=======
 		poInput, err := encodePreimageOracleInput(t, stepWitness, LocalContext{}, m.localOracle, m.artifacts.Oracle)
->>>>>>> 8439723a
 		require.NoError(t, err, "encode preimage oracle input")
 		_, leftOverGas, err := m.env.Call(vm.AccountRef(sender), m.addrs.Oracle, poInput, startingGas, common.U2560)
 		require.NoErrorf(t, err, "evm should not fail, took %d gas", startingGas-leftOverGas)
 	}
 
-<<<<<<< HEAD
-	input := encodeStepInput(t, stepWitness, LocalContext{})
-	ret, leftOverGas, err := m.env.Call(vm.AccountRef(sender), m.addrs.MIPS, input, startingGas, big.NewInt(0))
-=======
 	input := encodeStepInput(t, stepWitness, LocalContext{}, m.artifacts.MIPS)
 	ret, leftOverGas, err := m.env.Call(vm.AccountRef(sender), m.addrs.MIPS, input, startingGas, common.U2560)
->>>>>>> 8439723a
 	require.NoError(t, err, "evm should not fail")
 	require.Len(t, ret, 32, "expecting 32-byte state hash")
 	// remember state hash, to check it against state
@@ -121,35 +96,17 @@
 	return evmPost
 }
 
-<<<<<<< HEAD
-func encodeStepInput(t *testing.T, wit *StepWitness, localContext LocalContext) []byte {
-	mipsAbi, err := bindings.MIPSMetaData.GetAbi()
-	require.NoError(t, err)
-
-	input, err := mipsAbi.Pack("step", wit.State, wit.MemProof, localContext)
-=======
 func encodeStepInput(t *testing.T, wit *StepWitness, localContext LocalContext, mips *foundry.Artifact) []byte {
 	input, err := mips.ABI.Pack("step", wit.State, wit.MemProof, localContext)
->>>>>>> 8439723a
 	require.NoError(t, err)
 	return input
 }
 
-<<<<<<< HEAD
-func encodePreimageOracleInput(t *testing.T, wit *StepWitness, localContext LocalContext, localOracle PreimageOracle) ([]byte, error) {
-=======
 func encodePreimageOracleInput(t *testing.T, wit *StepWitness, localContext LocalContext, localOracle PreimageOracle, oracle *foundry.Artifact) ([]byte, error) {
->>>>>>> 8439723a
 	if wit.PreimageKey == ([32]byte{}) {
 		return nil, errors.New("cannot encode pre-image oracle input, witness has no pre-image to proof")
 	}
 
-<<<<<<< HEAD
-	preimageAbi, err := bindings.PreimageOracleMetaData.GetAbi()
-	require.NoError(t, err, "failed to load pre-image oracle ABI")
-
-=======
->>>>>>> 8439723a
 	switch preimage.KeyType(wit.PreimageKey[0]) {
 	case preimage.LocalKeyType:
 		if len(wit.PreimageValue) > 32+8 {
@@ -158,11 +115,7 @@
 		preimagePart := wit.PreimageValue[8:]
 		var tmp [32]byte
 		copy(tmp[:], preimagePart)
-<<<<<<< HEAD
-		input, err := preimageAbi.Pack("loadLocalData",
-=======
 		input, err := oracle.ABI.Pack("loadLocalData",
->>>>>>> 8439723a
 			new(big.Int).SetBytes(wit.PreimageKey[1:]),
 			localContext,
 			tmp,
@@ -172,11 +125,7 @@
 		require.NoError(t, err)
 		return input, nil
 	case preimage.Keccak256KeyType:
-<<<<<<< HEAD
-		input, err := preimageAbi.Pack(
-=======
 		input, err := oracle.ABI.Pack(
->>>>>>> 8439723a
 			"loadKeccak256PreimagePart",
 			new(big.Int).SetUint64(uint64(wit.PreimageOffset)),
 			wit.PreimageValue[8:])
@@ -189,11 +138,7 @@
 		preimage := localOracle.GetPreimage(preimage.Keccak256Key(wit.PreimageKey).PreimageKey())
 		precompile := common.BytesToAddress(preimage[:20])
 		callInput := preimage[20:]
-<<<<<<< HEAD
-		input, err := preimageAbi.Pack(
-=======
 		input, err := oracle.ABI.Pack(
->>>>>>> 8439723a
 			"loadPrecompilePreimagePart",
 			new(big.Int).SetUint64(uint64(wit.PreimageOffset)),
 			precompile,
@@ -518,11 +463,7 @@
 				State:    initialState.EncodeWitness(),
 				MemProof: insnProof[:],
 			}
-<<<<<<< HEAD
-			input := encodeStepInput(t, stepWitness, LocalContext{})
-=======
 			input := encodeStepInput(t, stepWitness, LocalContext{}, contracts.MIPS)
->>>>>>> 8439723a
 			startingGas := uint64(30_000_000)
 
 			_, _, err := env.Call(vm.AccountRef(sender), addrs.MIPS, input, startingGas, common.U2560)
