--- conflicted
+++ resolved
@@ -14,11 +14,8 @@
 # op-node
 
 This is the reference implementation of the [rollup-node spec](https://github.com/ethereum-optimism/specs/blob/main/specs/protocol/rollup-node.md).
-<<<<<<< HEAD
-=======
 It can be thought of like the consensus layer client of an OP Stack chain where it must run with an OP Stack execution layer client
 like [op-geth](https://github.com/ethereum-optimism/op-geth).
->>>>>>> 8439723a
 
 ## Compiling
 
