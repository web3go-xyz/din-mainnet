--- conflicted
+++ resolved
@@ -248,11 +248,7 @@
 func (s *APIBackend) BlockPeer(_ context.Context, id peer.ID) error {
 	recordDur := s.m.RecordRPCServerRequest("opp2p_blockPeer")
 	if err := id.Validate(); err != nil {
-<<<<<<< HEAD
-		log.Warn("invalid peer ID", "method", "BlockPeer", "peer", id, "err", err)
-=======
 		s.log.Warn("invalid peer ID", "method", "BlockPeer", "peer", id, "err", err)
->>>>>>> 8439723a
 		return ErrInvalidRequest
 	}
 	defer recordDur()
@@ -266,11 +262,7 @@
 func (s *APIBackend) UnblockPeer(_ context.Context, id peer.ID) error {
 	recordDur := s.m.RecordRPCServerRequest("opp2p_unblockPeer")
 	if err := id.Validate(); err != nil {
-<<<<<<< HEAD
-		log.Warn("invalid peer ID", "method", "UnblockPeer", "peer", id, "err", err)
-=======
 		s.log.Warn("invalid peer ID", "method", "UnblockPeer", "peer", id, "err", err)
->>>>>>> 8439723a
 		return ErrInvalidRequest
 	}
 	defer recordDur()
@@ -296,11 +288,7 @@
 func (s *APIBackend) BlockAddr(_ context.Context, ip net.IP) error {
 	recordDur := s.m.RecordRPCServerRequest("opp2p_blockAddr")
 	if ip == nil {
-<<<<<<< HEAD
-		log.Warn("invalid IP", "method", "BlockAddr")
-=======
 		s.log.Warn("invalid IP", "method", "BlockAddr")
->>>>>>> 8439723a
 		return ErrInvalidRequest
 	}
 	defer recordDur()
@@ -314,11 +302,7 @@
 func (s *APIBackend) UnblockAddr(_ context.Context, ip net.IP) error {
 	recordDur := s.m.RecordRPCServerRequest("opp2p_unblockAddr")
 	if ip == nil {
-<<<<<<< HEAD
-		log.Warn("invalid IP", "method", "UnblockAddr")
-=======
 		s.log.Warn("invalid IP", "method", "UnblockAddr")
->>>>>>> 8439723a
 		return ErrInvalidRequest
 	}
 	defer recordDur()
@@ -343,13 +327,8 @@
 // Note: active connections to the IP subnet are not automatically closed.
 func (s *APIBackend) BlockSubnet(_ context.Context, ipnet *net.IPNet) error {
 	recordDur := s.m.RecordRPCServerRequest("opp2p_blockSubnet")
-<<<<<<< HEAD
-	if ipnet == nil {
-		log.Warn("invalid IPNet", "method", "BlockSubnet")
-=======
 	if ipnet == nil || ipnet.IP == nil || ipnet.Mask == nil {
 		s.log.Warn("invalid IPNet", "method", "BlockSubnet")
->>>>>>> 8439723a
 		return ErrInvalidRequest
 	}
 	defer recordDur()
@@ -362,13 +341,8 @@
 
 func (s *APIBackend) UnblockSubnet(_ context.Context, ipnet *net.IPNet) error {
 	recordDur := s.m.RecordRPCServerRequest("opp2p_unblockSubnet")
-<<<<<<< HEAD
-	if ipnet == nil {
-		log.Warn("invalid IPNet", "method", "UnblockSubnet")
-=======
 	if ipnet == nil || ipnet.IP == nil || ipnet.Mask == nil {
 		s.log.Warn("invalid IPNet", "method", "UnblockSubnet")
->>>>>>> 8439723a
 		return ErrInvalidRequest
 	}
 	defer recordDur()
@@ -392,11 +366,7 @@
 func (s *APIBackend) ProtectPeer(_ context.Context, id peer.ID) error {
 	recordDur := s.m.RecordRPCServerRequest("opp2p_protectPeer")
 	if err := id.Validate(); err != nil {
-<<<<<<< HEAD
-		log.Warn("invalid peer ID", "method", "ProtectPeer", "peer", id, "err", err)
-=======
 		s.log.Warn("invalid peer ID", "method", "ProtectPeer", "peer", id, "err", err)
->>>>>>> 8439723a
 		return ErrInvalidRequest
 	}
 	defer recordDur()
@@ -411,11 +381,7 @@
 func (s *APIBackend) UnprotectPeer(_ context.Context, id peer.ID) error {
 	recordDur := s.m.RecordRPCServerRequest("opp2p_unprotectPeer")
 	if err := id.Validate(); err != nil {
-<<<<<<< HEAD
-		log.Warn("invalid peer ID", "method", "UnprotectPeer", "peer", id, "err", err)
-=======
 		s.log.Warn("invalid peer ID", "method", "UnprotectPeer", "peer", id, "err", err)
->>>>>>> 8439723a
 		return ErrInvalidRequest
 	}
 	defer recordDur()
@@ -445,11 +411,7 @@
 func (s *APIBackend) DisconnectPeer(_ context.Context, id peer.ID) error {
 	recordDur := s.m.RecordRPCServerRequest("opp2p_disconnectPeer")
 	if err := id.Validate(); err != nil {
-<<<<<<< HEAD
-		log.Warn("invalid peer ID", "method", "DisconnectPeer", "peer", id, "err", err)
-=======
 		s.log.Warn("invalid peer ID", "method", "DisconnectPeer", "peer", id, "err", err)
->>>>>>> 8439723a
 		return ErrInvalidRequest
 	}
 	defer recordDur()
