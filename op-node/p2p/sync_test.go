package p2p

import (
	"context"
	"math/big"
	"sync"
	"testing"
	"time"

	"github.com/libp2p/go-libp2p/core/host"
	"github.com/libp2p/go-libp2p/core/network"
	"github.com/libp2p/go-libp2p/core/peer"
	mocknet "github.com/libp2p/go-libp2p/p2p/net/mock"
	"github.com/stretchr/testify/require"

	"github.com/ethereum/go-ethereum"
	"github.com/ethereum/go-ethereum/common"
	"github.com/ethereum/go-ethereum/log"

	"github.com/ethereum-optimism/optimism/op-node/metrics"
	"github.com/ethereum-optimism/optimism/op-node/rollup"
	"github.com/ethereum-optimism/optimism/op-service/eth"
	"github.com/ethereum-optimism/optimism/op-service/testlog"
)

type mockPayloadFn func(n uint64) (*eth.ExecutionPayload, error)

func (fn mockPayloadFn) PayloadByNumber(_ context.Context, number uint64) (*eth.ExecutionPayload, error) {
	return fn(number)
}

var _ L2Chain = mockPayloadFn(nil)

type syncTestData struct {
	sync.RWMutex
	payloads map[uint64]*eth.ExecutionPayload
}

func (s *syncTestData) getPayload(i uint64) (payload *eth.ExecutionPayload, ok bool) {
	s.RLock()
	defer s.RUnlock()
	payload, ok = s.payloads[i]
	return payload, ok
}

func (s *syncTestData) deletePayload(i uint64) {
	s.Lock()
	defer s.Unlock()
	delete(s.payloads, i)
}

func (s *syncTestData) addPayload(payload *eth.ExecutionPayload) {
	s.Lock()
	defer s.Unlock()
	s.payloads[uint64(payload.BlockNumber)] = payload
}

func (s *syncTestData) getBlockRef(i uint64) eth.L2BlockRef {
	s.RLock()
	defer s.RUnlock()
	return eth.L2BlockRef{
		Hash:       s.payloads[i].BlockHash,
		Number:     uint64(s.payloads[i].BlockNumber),
		ParentHash: s.payloads[i].ParentHash,
		Time:       uint64(s.payloads[i].Timestamp),
	}
}

func setupSyncTestData(length uint64) (*rollup.Config, *syncTestData) {
	// minimal rollup config to build mock blocks & verify their time.
	cfg := &rollup.Config{
		Genesis: rollup.Genesis{
			L1:     eth.BlockID{Hash: common.Hash{0xaa}},
			L2:     eth.BlockID{Hash: common.Hash{0xbb}},
			L2Time: 9000,
		},
		BlockTime: 2,
		L2ChainID: big.NewInt(1234),
	}

	// create some simple fake test blocks
	payloads := make(map[uint64]*eth.ExecutionPayload)
	payloads[0] = &eth.ExecutionPayload{
		Timestamp: eth.Uint64Quantity(cfg.Genesis.L2Time),
	}
	payloads[0].BlockHash, _ = payloads[0].CheckBlockHash()
	for i := uint64(1); i <= length; i++ {
		payload := &eth.ExecutionPayload{
			ParentHash:  payloads[i-1].BlockHash,
			BlockNumber: eth.Uint64Quantity(i),
			Timestamp:   eth.Uint64Quantity(cfg.Genesis.L2Time + i*cfg.BlockTime),
		}
		payload.BlockHash, _ = payload.CheckBlockHash()
		payloads[i] = payload
	}

	return cfg, &syncTestData{payloads: payloads}
}

func TestSinglePeerSync(t *testing.T) {
	t.Parallel() // Takes a while, but can run in parallel

	log := testlog.Logger(t, log.LvlError)

	cfg, payloads := setupSyncTestData(25)

	// Serving payloads: just load them from the map, if they exist
	servePayload := mockPayloadFn(func(n uint64) (*eth.ExecutionPayload, error) {
		p, ok := payloads.getPayload(n)
		if !ok {
			return nil, ethereum.NotFound
		}
		return p, nil
	})

	// collect received payloads in a buffered channel, so we can verify we get everything
	received := make(chan *eth.ExecutionPayload, 100)
	receivePayload := receivePayloadFn(func(ctx context.Context, from peer.ID, payload *eth.ExecutionPayload) error {
		received <- payload
		return nil
	})

	// Setup 2 minimal test hosts to attach the sync protocol to
	mnet, err := mocknet.FullMeshConnected(2)
	require.NoError(t, err, "failed to setup mocknet")
	defer mnet.Close()
	hosts := mnet.Hosts()
	hostA, hostB := hosts[0], hosts[1]
	require.Equal(t, hostA.Network().Connectedness(hostB.ID()), network.Connected)

	ctx, cancel := context.WithCancel(context.Background())
	defer cancel()

	// Setup host A as the server
	srv := NewReqRespServer(cfg, servePayload, metrics.NoopMetrics)
	payloadByNumber := MakeStreamHandler(ctx, log.New("role", "server"), srv.HandleSyncRequest)
	hostA.SetStreamHandler(PayloadByNumberProtocolID(cfg.L2ChainID), payloadByNumber)

	// Setup host B as the client
	cl := NewSyncClient(log.New("role", "client"), cfg, hostB.NewStream, receivePayload, metrics.NoopMetrics, &NoopApplicationScorer{})

	// Setup host B (client) to sync from its peer Host A (server)
	cl.AddPeer(hostA.ID())
	cl.Start()
	defer cl.Close()

	// request to start syncing between 10 and 20
	require.NoError(t, cl.RequestL2Range(ctx, payloads.getBlockRef(10), payloads.getBlockRef(20)))

	// and wait for the sync results to come in (in reverse order)
	for i := uint64(19); i > 10; i-- {
		p := <-received
		require.Equal(t, uint64(p.BlockNumber), i, "expecting payloads in order")
		exp, ok := payloads.getPayload(uint64(p.BlockNumber))
		require.True(t, ok, "expecting known payload")
		require.Equal(t, exp.BlockHash, p.BlockHash, "expecting the correct payload")
	}
}

func TestMultiPeerSync(t *testing.T) {
	t.Parallel() // Takes a while, but can run in parallel

	log := testlog.Logger(t, log.LvlDebug)

	cfg, payloads := setupSyncTestData(100)

	// Buffered channel of all blocks requested from any client.
	requested := make(chan uint64, 100)

	setupPeer := func(ctx context.Context, h host.Host) (*SyncClient, chan *eth.ExecutionPayload) {
		// Serving payloads: just load them from the map, if they exist
		servePayload := mockPayloadFn(func(n uint64) (*eth.ExecutionPayload, error) {
			requested <- n
			p, ok := payloads.getPayload(n)
			if !ok {
				return nil, ethereum.NotFound
			}
			return p, nil
		})

		// collect received payloads in a buffered channel, so we can verify we get everything
		received := make(chan *eth.ExecutionPayload, 100)
		receivePayload := receivePayloadFn(func(ctx context.Context, from peer.ID, payload *eth.ExecutionPayload) error {
			received <- payload
			return nil
		})

		// Setup as server
		srv := NewReqRespServer(cfg, servePayload, metrics.NoopMetrics)
		payloadByNumber := MakeStreamHandler(ctx, log.New("serve", "payloads_by_number"), srv.HandleSyncRequest)
		h.SetStreamHandler(PayloadByNumberProtocolID(cfg.L2ChainID), payloadByNumber)

		cl := NewSyncClient(log.New("role", "client"), cfg, h.NewStream, receivePayload, metrics.NoopMetrics, &NoopApplicationScorer{})
		return cl, received
	}

	// Setup 3 minimal test hosts to attach the sync protocol to
	mnet, err := mocknet.FullMeshConnected(3)
	require.NoError(t, err, "failed to setup mocknet")
	defer mnet.Close()
	hosts := mnet.Hosts()
	hostA, hostB, hostC := hosts[0], hosts[1], hosts[2]
	require.Equal(t, hostA.Network().Connectedness(hostB.ID()), network.Connected)

	ctx, cancel := context.WithCancel(context.Background())
	defer cancel()

	clA, recvA := setupPeer(ctx, hostA)
	clB, recvB := setupPeer(ctx, hostB)
	clC, _ := setupPeer(ctx, hostC)

	// Make them all sync from each other
	clA.AddPeer(hostB.ID())
	clA.AddPeer(hostC.ID())
	clA.Start()
	defer clA.Close()
	clB.AddPeer(hostA.ID())
	clB.AddPeer(hostC.ID())
	clB.Start()
	defer clB.Close()
	clC.AddPeer(hostA.ID())
	clC.AddPeer(hostB.ID())
	clC.Start()
	defer clC.Close()

	// request to start syncing between 10 and 90
	require.NoError(t, clA.RequestL2Range(ctx, payloads.getBlockRef(10), payloads.getBlockRef(90)))

	// With such large range to request we are going to hit the rate-limits of B and C,
	// but that means we'll balance the work between the peers.
	for i := uint64(89); i > 10; i-- { // wait for all payloads
		p := <-recvA
		exp, ok := payloads.getPayload(uint64(p.BlockNumber))
		require.True(t, ok, "expecting known payload")
		require.Equal(t, exp.BlockHash, p.BlockHash, "expecting the correct payload")
	}

	// now see if B can sync a range, and fill the gap with a re-request
	bl25, _ := payloads.getPayload(25) // temporarily remove it from the available payloads. This will create a gap
	payloads.deletePayload(25)
	require.NoError(t, clB.RequestL2Range(ctx, payloads.getBlockRef(20), payloads.getBlockRef(30)))
	for i := uint64(29); i > 25; i-- {
		p := <-recvB
		exp, ok := payloads.getPayload(uint64(p.BlockNumber))
		require.True(t, ok, "expecting known payload")
		require.Equal(t, exp.BlockHash, p.BlockHash, "expecting the correct payload")
	}
	// Wait for the request for block 25 to be made
	ctx, cancelFunc := context.WithTimeout(context.Background(), 30*time.Second)
	defer cancelFunc()
	requestMade := false
	for requestMade != true {
		select {
		case blockNum := <-requested:
			if blockNum == 25 {
				requestMade = true
			}
		case <-ctx.Done():
			t.Fatal("Did not request block 25 in a reasonable time")
		}
	}
	// the request for 25 should fail. See:
	// server: WARN  peer requested unknown block by number   num=25
	// client: WARN  failed p2p sync request    num=25 err="peer failed to serve request with code 1"
	require.Zero(t, len(recvB), "there is a gap, should not see other payloads yet")
	// Add back the block
	payloads.addPayload(bl25)
	// race-condition fix: the request for 25 is expected to error, but is marked as complete in the peer-loop.
	// But the re-request checks the status in the main loop, and it may thus look like it's still in-flight,
	// and thus not run the new request.
	// Wait till the failed request is recognized as marked as done, so the re-request actually runs.
	ctx, cancelFunc = context.WithTimeout(context.Background(), 30*time.Second)
	defer cancelFunc()
	for {
		isInFlight, err := clB.isInFlight(ctx, 25)
		require.NoError(t, err)
		if !isInFlight {
			break
		}
		time.Sleep(time.Second)
	}
	// And request a range again, 25 is there now, and 21-24 should follow quickly (some may already have been fetched and wait in quarantine)
	require.NoError(t, clB.RequestL2Range(ctx, payloads.getBlockRef(20), payloads.getBlockRef(26)))
	for i := uint64(25); i > 20; i-- {
		p := <-recvB
		exp, ok := payloads.getPayload(uint64(p.BlockNumber))
		require.True(t, ok, "expecting known payload")
		require.Equal(t, exp.BlockHash, p.BlockHash, "expecting the correct payload")
	}
}

func TestNetworkNotifyAddPeerAndRemovePeer(t *testing.T) {
	t.Parallel()
	log := testlog.Logger(t, log.LvlDebug)

	cfg, _ := setupSyncTestData(25)

	confA := TestingConfig(t)
	confB := TestingConfig(t)
	hostA, err := confA.Host(log.New("host", "A"), nil, metrics.NoopMetrics)
	require.NoError(t, err, "failed to launch host A")
	defer hostA.Close()
	hostB, err := confB.Host(log.New("host", "B"), nil, metrics.NoopMetrics)
	require.NoError(t, err, "failed to launch host B")
	defer hostB.Close()

	syncCl := NewSyncClient(log, cfg, hostA.NewStream, func(ctx context.Context, from peer.ID, payload *eth.ExecutionPayload) error {
		return nil
<<<<<<< HEAD
	}, metrics.NoopMetrics)
=======
	}, metrics.NoopMetrics, &NoopApplicationScorer{})
>>>>>>> e0b9523e

	waitChan := make(chan struct{}, 1)
	hostA.Network().Notify(&network.NotifyBundle{
		ConnectedF: func(nw network.Network, conn network.Conn) {
			syncCl.AddPeer(conn.RemotePeer())
			waitChan <- struct{}{}
		},
		DisconnectedF: func(nw network.Network, conn network.Conn) {
			// only when no connection is available, we can remove the peer
			if nw.Connectedness(conn.RemotePeer()) == network.NotConnected {
				syncCl.RemovePeer(conn.RemotePeer())
			}
			waitChan <- struct{}{}
		},
	})
	syncCl.Start()

	err = hostA.Connect(context.Background(), peer.AddrInfo{ID: hostB.ID(), Addrs: hostB.Addrs()})
	require.NoError(t, err, "failed to connect to peer B from peer A")
	require.Equal(t, hostA.Network().Connectedness(hostB.ID()), network.Connected)

	//wait for async add process done
	<-waitChan
	_, ok := syncCl.peers[hostB.ID()]
	require.True(t, ok, "peerB should exist in syncClient")

	err = hostA.Network().ClosePeer(hostB.ID())
	require.NoError(t, err, "close peer fail")

	//wait for async removing process done
	<-waitChan
	_, peerBExist3 := syncCl.peers[hostB.ID()]
	require.True(t, !peerBExist3, "peerB should not exist in syncClient")

}<|MERGE_RESOLUTION|>--- conflicted
+++ resolved
@@ -306,11 +306,7 @@
 
 	syncCl := NewSyncClient(log, cfg, hostA.NewStream, func(ctx context.Context, from peer.ID, payload *eth.ExecutionPayload) error {
 		return nil
-<<<<<<< HEAD
-	}, metrics.NoopMetrics)
-=======
 	}, metrics.NoopMetrics, &NoopApplicationScorer{})
->>>>>>> e0b9523e
 
 	waitChan := make(chan struct{}, 1)
 	hostA.Network().Notify(&network.NotifyBundle{
