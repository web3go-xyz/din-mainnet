--- conflicted
+++ resolved
@@ -76,15 +76,11 @@
 	}
 }
 
-<<<<<<< HEAD
-func VerifyProof(stateRoot common.Hash, proof *common.AccountResult) error {
-=======
 func VerifyProof(stateRoot common.Hash, proof *gethclient.AccountResult) error {
 	balance, overflow := uint256.FromBig(proof.Balance)
 	if overflow {
 		return fmt.Errorf("proof balance overflows uint256: %d", proof.Balance)
 	}
->>>>>>> 8439723a
 	err := VerifyAccountProof(
 		stateRoot,
 		proof.Address,
