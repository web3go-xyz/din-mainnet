--- conflicted
+++ resolved
@@ -39,14 +39,6 @@
 	Check() error
 }
 
-<<<<<<< HEAD
-type L1BlobEndpointSetup interface {
-	Setup(ctx context.Context, log log.Logger) ([]client.RPC, error)
-	Check() error
-}
-
-=======
->>>>>>> 8439723a
 type L2EndpointConfig struct {
 	// L2EngineAddr is the address of the L2 Engine JSON-RPC endpoint to use. The engine and eth
 	// namespaces must be enabled by the endpoint.
@@ -166,23 +158,6 @@
 	rpcCfg := sources.L1ClientDefaultConfig(rollupCfg, cfg.L1TrustRPC, cfg.L1RPCKind)
 	rpcCfg.MaxRequestsPerBatch = cfg.BatchSize
 	rpcCfg.MaxConcurrentRequests = cfg.MaxConcurrency
-<<<<<<< HEAD
-	return l1Node, rpcCfg, nil
-}
-
-func fallbackClientWrap(ctx context.Context, logger log.Logger, urlList []string, cfg *L1EndpointConfig, rollupCfg *rollup.Config, opts ...client.RPCOption) (client.RPC, *sources.L1ClientConfig, error) {
-	l1Node, err := client.NewRPC(ctx, logger, urlList[0], opts...)
-	if err != nil {
-		return nil, nil, fmt.Errorf("failed to dial L1 address (%s): %w", urlList[0], err)
-	}
-	l1Node = sources.NewFallbackClient(ctx, l1Node, urlList, logger, rollupCfg.L1ChainID, rollupCfg.Genesis.L1, func(url string) (client.RPC, error) {
-		return client.NewRPC(ctx, logger, url, opts...)
-	})
-	rpcCfg := sources.L1ClientDefaultConfig(rollupCfg, cfg.L1TrustRPC, cfg.L1RPCKind)
-	rpcCfg.MaxRequestsPerBatch = cfg.BatchSize
-	rpcCfg.MaxConcurrentRequests = cfg.MaxConcurrency
-=======
->>>>>>> 8439723a
 	return l1Node, rpcCfg, nil
 }
 
@@ -208,19 +183,11 @@
 }
 
 type L1BeaconEndpointConfig struct {
-<<<<<<< HEAD
-	BeaconAddr             string // Address of L1 User Beacon-API endpoint to use (beacon namespace required)
-	BeaconHeader           string // Optional HTTP header for all requests to L1 Beacon
-	BeaconArchiverAddr     string // Address of L1 User Beacon-API Archive endpoint to use for expired blobs (beacon namespace required)
-	BeaconCheckIgnore      bool   // When false, halt startup if the beacon version endpoint fails
-	BeaconFetchAllSidecars bool   // Whether to fetch all blob sidecars and filter locally
-=======
 	BeaconAddr             string   // Address of L1 User Beacon-API endpoint to use (beacon namespace required)
 	BeaconHeader           string   // Optional HTTP header for all requests to L1 Beacon
 	BeaconFallbackAddrs    []string // Addresses of L1 Beacon-API fallback endpoints (only for blob sidecars retrieval)
 	BeaconCheckIgnore      bool     // When false, halt startup if the beacon version endpoint fails
 	BeaconFetchAllSidecars bool     // Whether to fetch all blob sidecars and filter locally
->>>>>>> 8439723a
 }
 
 var _ L1BeaconEndpointSetup = (*L1BeaconEndpointConfig)(nil)
@@ -235,20 +202,12 @@
 		opts = append(opts, client.WithHeader(hdr))
 	}
 
-<<<<<<< HEAD
-	a := client.NewBasicHTTPClient(cfg.BeaconAddr, log, opts...)
-	if cfg.BeaconArchiverAddr != "" {
-		b := client.NewBasicHTTPClient(cfg.BeaconArchiverAddr, log)
-		fb = append(fb, sources.NewBeaconHTTPClient(b))
-	}
-=======
 	for _, addr := range cfg.BeaconFallbackAddrs {
 		b := client.NewBasicHTTPClient(addr, log)
 		fb = append(fb, sources.NewBeaconHTTPClient(b))
 	}
 
 	a := client.NewBasicHTTPClient(cfg.BeaconAddr, log, opts...)
->>>>>>> 8439723a
 	return sources.NewBeaconHTTPClient(a), fb, nil
 }
 
@@ -275,63 +234,4 @@
 	}
 	h.Add(s[0], s[1])
 	return h, nil
-<<<<<<< HEAD
-}
-
-type L1BlobEndpointConfig struct {
-	// Address of L1 blob node endpoint to use, multiple alternative addresses separated by commas are supported, and will rotate when error
-	NodeAddrs string
-
-	// RateLimit specifies a self-imposed rate-limit on L1 requests. 0 is no rate-limit.
-	RateLimit float64
-
-	// BatchSize specifies the maximum batch-size, which also applies as L1 rate-limit burst amount (if set).
-	BatchSize int
-}
-
-var _ L1BlobEndpointSetup = (*L1BlobEndpointConfig)(nil)
-
-func (cfg *L1BlobEndpointConfig) Check() error {
-	if cfg.NodeAddrs == "" {
-		return fmt.Errorf("empty L1 blob endpoint address")
-	}
-	if cfg.BatchSize < 1 || cfg.BatchSize > 500 {
-		return fmt.Errorf("batch size is invalid or unreasonable: %d", cfg.BatchSize)
-	}
-	if cfg.RateLimit < 0 {
-		return fmt.Errorf("rate limit cannot be negative")
-	}
-	return nil
-}
-
-func (cfg *L1BlobEndpointConfig) Setup(ctx context.Context, log log.Logger) ([]client.RPC, error) {
-	rpcClients := make([]client.RPC, 0)
-
-	opts := []client.RPCOption{
-		client.WithDialBackoff(10),
-	}
-	if cfg.RateLimit != 0 {
-		opts = append(opts, client.WithRateLimit(cfg.RateLimit, cfg.BatchSize))
-	}
-	isMultiUrl, urlList := client.MultiUrlParse(cfg.NodeAddrs)
-
-	if isMultiUrl {
-		for _, url := range urlList {
-			rpcClient, err := client.NewRPC(ctx, log, url, opts...)
-			if err != nil {
-				return nil, fmt.Errorf("setup blob client failed to dial L1 address (%s): %w", url, err)
-			}
-			rpcClients = append(rpcClients, rpcClient)
-		}
-	} else {
-		rpcClient, err := client.NewRPC(ctx, log, cfg.NodeAddrs, opts...)
-		if err != nil {
-			return nil, fmt.Errorf("setup blob client failed to dial L1 address (%s): %w", cfg.NodeAddrs, err)
-		}
-		rpcClients = append(rpcClients, rpcClient)
-	}
-
-	return rpcClients, nil
-=======
->>>>>>> 8439723a
 }