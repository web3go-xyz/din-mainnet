GITCOMMIT ?= $(shell git rev-parse HEAD)
GITDATE ?= $(shell git show -s --format='%ct')
# Find the github tag that points to this commit. If none are found, set the version string to "untagged"
# Prioritizes release tag, if one exists, over tags suffixed with "-rc"
VERSION ?= $(shell tags=$$(git tag --points-at $(GITCOMMIT) | grep '^op-node/' | sed 's/op-node\///' | sort -V); \
             preferred_tag=$$(echo "$$tags" | grep -v -- '-rc' | tail -n 1); \
             if [ -z "$$preferred_tag" ]; then \
                 if [ -z "$$tags" ]; then \
                     echo "untagged"; \
                 else \
                     echo "$$tags" | tail -n 1; \
                 fi \
             else \
                 echo $$preferred_tag; \
             fi)

LDFLAGSSTRING +=-X main.GitCommit=$(GITCOMMIT)
LDFLAGSSTRING +=-X main.GitDate=$(GITDATE)
LDFLAGSSTRING +=-X github.com/ethereum-optimism/optimism/op-node/version.Version=$(VERSION)
LDFLAGSSTRING +=-X github.com/ethereum-optimism/optimism/op-node/version.Meta=$(VERSION_META)
LDFLAGS := -ldflags "$(LDFLAGSSTRING)"

# Use the old Apple linker to workaround broken xcode - https://github.com/golang/go/issues/65169
ifeq ($(shell uname),Darwin)
	FUZZLDFLAGS := -ldflags=-extldflags=-Wl,-ld_classic
endif

op-node:
	env GO111MODULE=on GOOS=$(TARGETOS) GOARCH=$(TARGETARCH) go build -v $(LDFLAGS) -o ./bin/op-node ./cmd/main.go

clean:
	rm bin/op-node

test:
	go test -v ./...

fuzz:
<<<<<<< HEAD
	go test -run NOTAREALTEST -v -fuzztime 10s -fuzz FuzzL1InfoBedrockRoundTrip ./rollup/derive
	go test -run NOTAREALTEST -v -fuzztime 10s -fuzz FuzzL1InfoEcotoneRoundTrip ./rollup/derive
	go test -run NOTAREALTEST -v -fuzztime 10s -fuzz FuzzL1InfoAgainstContract ./rollup/derive
	go test -run NOTAREALTEST -v -fuzztime 10s -fuzz FuzzUnmarshallLogEvent ./rollup/derive
	go test -run NOTAREALTEST -v -fuzztime 10s -fuzz FuzzParseFrames ./rollup/derive
	go test -run NOTAREALTEST -v -fuzztime 10s -fuzz FuzzFrameUnmarshalBinary ./rollup/derive
	go test -run NOTAREALTEST -v -fuzztime 10s -fuzz FuzzBatchRoundTrip ./rollup/derive
	go test -run NOTAREALTEST -v -fuzztime 10s -fuzz FuzzDeriveDepositsRoundTrip ./rollup/derive
	go test -run NOTAREALTEST -v -fuzztime 10s -fuzz FuzzDeriveDepositsBadVersion ./rollup/derive
	go test -run NOTAREALTEST -v -fuzztime 10s -fuzz FuzzParseL1InfoDepositTxDataValid ./rollup/derive
	go test -run NOTAREALTEST -v -fuzztime 10s -fuzz FuzzParseL1InfoDepositTxDataBadLength ./rollup/derive
	go test -run NOTAREALTEST -v -fuzztime 10s -fuzz FuzzRejectCreateBlockBadTimestamp ./rollup/driver
	go test -run NOTAREALTEST -v -fuzztime 10s -fuzz FuzzDecodeDepositTxDataToL1Info ./rollup/driver
=======
	go test $(FUZZLDFLAGS) -run NOTAREALTEST -v -fuzztime 10s -fuzz FuzzL1InfoBedrockRoundTrip ./rollup/derive
	go test $(FUZZLDFLAGS) -run NOTAREALTEST -v -fuzztime 10s -fuzz FuzzL1InfoEcotoneRoundTrip ./rollup/derive
	go test $(FUZZLDFLAGS) -run NOTAREALTEST -v -fuzztime 10s -fuzz FuzzL1InfoAgainstContract ./rollup/derive
	go test $(FUZZLDFLAGS) -run NOTAREALTEST -v -fuzztime 10s -fuzz FuzzUnmarshallLogEvent ./rollup/derive
	go test $(FUZZLDFLAGS) -run NOTAREALTEST -v -fuzztime 10s -fuzz FuzzParseFrames ./rollup/derive
	go test $(FUZZLDFLAGS) -run NOTAREALTEST -v -fuzztime 10s -fuzz FuzzFrameUnmarshalBinary ./rollup/derive
	go test $(FUZZLDFLAGS) -run NOTAREALTEST -v -fuzztime 10s -fuzz FuzzBatchRoundTrip ./rollup/derive
	go test $(FUZZLDFLAGS) -run NOTAREALTEST -v -fuzztime 10s -fuzz FuzzDeriveDepositsRoundTrip ./rollup/derive
	go test $(FUZZLDFLAGS) -run NOTAREALTEST -v -fuzztime 10s -fuzz FuzzDeriveDepositsBadVersion ./rollup/derive
	go test $(FUZZLDFLAGS) -run NOTAREALTEST -v -fuzztime 10s -fuzz FuzzParseL1InfoDepositTxDataValid ./rollup/derive
	go test $(FUZZLDFLAGS) -run NOTAREALTEST -v -fuzztime 10s -fuzz FuzzParseL1InfoDepositTxDataBadLength ./rollup/derive
	go test $(FUZZLDFLAGS) -run NOTAREALTEST -v -fuzztime 10s -fuzz FuzzRejectCreateBlockBadTimestamp ./rollup/driver
	go test $(FUZZLDFLAGS) -run NOTAREALTEST -v -fuzztime 10s -fuzz FuzzDecodeDepositTxDataToL1Info ./rollup/driver
>>>>>>> 8439723a

generate-mocks:
	go generate ./...

readme:
	doctoc README.md

.PHONY: \
	op-node \
	clean \
	test \
<<<<<<< HEAD
	fuzz
=======
	fuzz \
	readme
>>>>>>> 8439723a
<|MERGE_RESOLUTION|>--- conflicted
+++ resolved
@@ -35,21 +35,6 @@
 	go test -v ./...
 
 fuzz:
-<<<<<<< HEAD
-	go test -run NOTAREALTEST -v -fuzztime 10s -fuzz FuzzL1InfoBedrockRoundTrip ./rollup/derive
-	go test -run NOTAREALTEST -v -fuzztime 10s -fuzz FuzzL1InfoEcotoneRoundTrip ./rollup/derive
-	go test -run NOTAREALTEST -v -fuzztime 10s -fuzz FuzzL1InfoAgainstContract ./rollup/derive
-	go test -run NOTAREALTEST -v -fuzztime 10s -fuzz FuzzUnmarshallLogEvent ./rollup/derive
-	go test -run NOTAREALTEST -v -fuzztime 10s -fuzz FuzzParseFrames ./rollup/derive
-	go test -run NOTAREALTEST -v -fuzztime 10s -fuzz FuzzFrameUnmarshalBinary ./rollup/derive
-	go test -run NOTAREALTEST -v -fuzztime 10s -fuzz FuzzBatchRoundTrip ./rollup/derive
-	go test -run NOTAREALTEST -v -fuzztime 10s -fuzz FuzzDeriveDepositsRoundTrip ./rollup/derive
-	go test -run NOTAREALTEST -v -fuzztime 10s -fuzz FuzzDeriveDepositsBadVersion ./rollup/derive
-	go test -run NOTAREALTEST -v -fuzztime 10s -fuzz FuzzParseL1InfoDepositTxDataValid ./rollup/derive
-	go test -run NOTAREALTEST -v -fuzztime 10s -fuzz FuzzParseL1InfoDepositTxDataBadLength ./rollup/derive
-	go test -run NOTAREALTEST -v -fuzztime 10s -fuzz FuzzRejectCreateBlockBadTimestamp ./rollup/driver
-	go test -run NOTAREALTEST -v -fuzztime 10s -fuzz FuzzDecodeDepositTxDataToL1Info ./rollup/driver
-=======
 	go test $(FUZZLDFLAGS) -run NOTAREALTEST -v -fuzztime 10s -fuzz FuzzL1InfoBedrockRoundTrip ./rollup/derive
 	go test $(FUZZLDFLAGS) -run NOTAREALTEST -v -fuzztime 10s -fuzz FuzzL1InfoEcotoneRoundTrip ./rollup/derive
 	go test $(FUZZLDFLAGS) -run NOTAREALTEST -v -fuzztime 10s -fuzz FuzzL1InfoAgainstContract ./rollup/derive
@@ -63,7 +48,6 @@
 	go test $(FUZZLDFLAGS) -run NOTAREALTEST -v -fuzztime 10s -fuzz FuzzParseL1InfoDepositTxDataBadLength ./rollup/derive
 	go test $(FUZZLDFLAGS) -run NOTAREALTEST -v -fuzztime 10s -fuzz FuzzRejectCreateBlockBadTimestamp ./rollup/driver
 	go test $(FUZZLDFLAGS) -run NOTAREALTEST -v -fuzztime 10s -fuzz FuzzDecodeDepositTxDataToL1Info ./rollup/driver
->>>>>>> 8439723a
 
 generate-mocks:
 	go generate ./...
@@ -75,9 +59,5 @@
 	op-node \
 	clean \
 	test \
-<<<<<<< HEAD
-	fuzz
-=======
 	fuzz \
-	readme
->>>>>>> 8439723a
+	readme