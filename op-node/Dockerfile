ARG OP_STACK_GO_BUILDER=us-docker.pkg.dev/oplabs-tools-artifacts/images/op-stack-go:latest
FROM $OP_STACK_GO_BUILDER as builder
# See "make golang-docker" and /ops/docker/op-stack-go

FROM alpine:3.18

<<<<<<< HEAD
RUN apk add --no-cache make gcc musl-dev linux-headers git jq bash

# build op-node with the shared go.mod & go.sum files
COPY ./op-node /app/op-node
COPY ./op-chain-ops /app/op-chain-ops
COPY ./op-service /app/op-service
COPY ./op-bindings /app/op-bindings
COPY ./op-aws-sdk /app/op-aws-sdk
COPY ./go.mod /app/go.mod
COPY ./go.sum /app/go.sum
COPY ./.git /app/.git

WORKDIR /app/op-node

RUN go mod download

ARG TARGETOS TARGETARCH

RUN make op-node VERSION="$VERSION" GOOS=$TARGETOS GOARCH=$TARGETARCH

FROM alpine:3.16

COPY --from=builder /app/op-node/bin/op-node /usr/local/bin
=======
COPY --from=builder /usr/local/bin/op-node /usr/local/bin/op-node
>>>>>>> e0b9523e

CMD ["op-node"]<|MERGE_RESOLUTION|>--- conflicted
+++ resolved
@@ -4,32 +4,6 @@
 
 FROM alpine:3.18
 
-<<<<<<< HEAD
-RUN apk add --no-cache make gcc musl-dev linux-headers git jq bash
-
-# build op-node with the shared go.mod & go.sum files
-COPY ./op-node /app/op-node
-COPY ./op-chain-ops /app/op-chain-ops
-COPY ./op-service /app/op-service
-COPY ./op-bindings /app/op-bindings
-COPY ./op-aws-sdk /app/op-aws-sdk
-COPY ./go.mod /app/go.mod
-COPY ./go.sum /app/go.sum
-COPY ./.git /app/.git
-
-WORKDIR /app/op-node
-
-RUN go mod download
-
-ARG TARGETOS TARGETARCH
-
-RUN make op-node VERSION="$VERSION" GOOS=$TARGETOS GOARCH=$TARGETARCH
-
-FROM alpine:3.16
-
-COPY --from=builder /app/op-node/bin/op-node /usr/local/bin
-=======
 COPY --from=builder /usr/local/bin/op-node /usr/local/bin/op-node
->>>>>>> e0b9523e
 
 CMD ["op-node"]