package driver

import (
	"context"
	"time"

	"github.com/ethereum/go-ethereum/common"
	"github.com/ethereum/go-ethereum/log"

	"github.com/ethereum-optimism/optimism/op-node/rollup"
	"github.com/ethereum-optimism/optimism/op-node/rollup/async"
<<<<<<< HEAD
=======
	"github.com/ethereum-optimism/optimism/op-node/rollup/attributes"
	"github.com/ethereum-optimism/optimism/op-node/rollup/clsync"
>>>>>>> 8439723a
	"github.com/ethereum-optimism/optimism/op-node/rollup/conductor"
	"github.com/ethereum-optimism/optimism/op-node/rollup/derive"
	"github.com/ethereum-optimism/optimism/op-node/rollup/finality"
	"github.com/ethereum-optimism/optimism/op-node/rollup/sync"
	plasma "github.com/ethereum-optimism/optimism/op-plasma"
	"github.com/ethereum-optimism/optimism/op-service/eth"
)

type Metrics interface {
	RecordPipelineReset()
	RecordPublishingError()
	RecordDerivationError()

	RecordReceivedUnsafePayload(payload *eth.ExecutionPayloadEnvelope)

	RecordL1Ref(name string, ref eth.L1BlockRef)
	RecordL2Ref(name string, ref eth.L2BlockRef)
	RecordChannelInputBytes(inputCompressedBytes int)
	RecordHeadChannelOpened()
	RecordChannelTimedOut()
	RecordFrame()

	RecordDerivedBatches(batchType string)

	RecordUnsafePayloadsBuffer(length uint64, memSize uint64, next eth.BlockID)

	SetDerivationIdle(idle bool)

	RecordL1ReorgDepth(d uint64)

	EngineMetrics
	L1FetcherMetrics
	SequencerMetrics
}

type L1Chain interface {
	derive.L1Fetcher
	L1BlockRefByLabel(context.Context, eth.BlockLabel) (eth.L1BlockRef, error)
}

type L2Chain interface {
	derive.Engine
	L2BlockRefByLabel(ctx context.Context, label eth.BlockLabel) (eth.L2BlockRef, error)
	L2BlockRefByHash(ctx context.Context, l2Hash common.Hash) (eth.L2BlockRef, error)
	L2BlockRefByNumber(ctx context.Context, num uint64) (eth.L2BlockRef, error)
}

type DerivationPipeline interface {
	Reset()
	Step(ctx context.Context) error
<<<<<<< HEAD
	AddUnsafePayload(payload *eth.ExecutionPayloadEnvelope)
	Finalize(ref eth.L1BlockRef)
	FinalizedL1() eth.L1BlockRef
	Origin() eth.L1BlockRef
	EngineReady() bool
	LowestQueuedUnsafeBlock() eth.L2BlockRef
=======
	Origin() eth.L1BlockRef
	EngineReady() bool
}

type CLSync interface {
	LowestQueuedUnsafeBlock() eth.L2BlockRef
	AddUnsafePayload(payload *eth.ExecutionPayloadEnvelope)
	Proceed(ctx context.Context) error
}

type Finalizer interface {
	Finalize(ctx context.Context, ref eth.L1BlockRef)
	FinalizedL1() eth.L1BlockRef
	derive.FinalizerHooks
}

type PlasmaIface interface {
	// Notify L1 finalized head so plasma finality is always behind L1
	Finalize(ref eth.L1BlockRef)
	// Set the engine finalization signal callback
	OnFinalizedHeadSignal(f plasma.HeadSignalFn)

	derive.PlasmaInputFetcher
>>>>>>> 8439723a
}

type L1StateIface interface {
	HandleNewL1HeadBlock(head eth.L1BlockRef)
	HandleNewL1SafeBlock(safe eth.L1BlockRef)
	HandleNewL1FinalizedBlock(finalized eth.L1BlockRef)

	L1Head() eth.L1BlockRef
	L1Safe() eth.L1BlockRef
	L1Finalized() eth.L1BlockRef
}

type SequencerIface interface {
	StartBuildingBlock(ctx context.Context) error
	CompleteBuildingBlock(ctx context.Context, agossip async.AsyncGossiper, sequencerConductor conductor.SequencerConductor) (*eth.ExecutionPayloadEnvelope, error)
	PlanNextSequencerAction() time.Duration
	RunNextSequencerAction(ctx context.Context, agossip async.AsyncGossiper, sequencerConductor conductor.SequencerConductor) (*eth.ExecutionPayloadEnvelope, error)
	BuildingOnto() eth.L2BlockRef
	CancelBuildingBlock(ctx context.Context)
}

type Network interface {
	// PublishL2Payload is called by the driver whenever there is a new payload to publish, synchronously with the driver main loop.
	PublishL2Payload(ctx context.Context, payload *eth.ExecutionPayloadEnvelope) error
}

type AltSync interface {
	// RequestL2Range informs the sync source that the given range of L2 blocks is missing,
	// and should be retrieved from any available alternative syncing source.
	// The start and end of the range are exclusive:
	// the start is the head we already have, the end is the first thing we have queued up.
	// It's the task of the alt-sync mechanism to use this hint to fetch the right payloads.
	// Note that the end and start may not be consistent: in this case the sync method should fetch older history
	//
	// If the end value is zeroed, then the sync-method may determine the end free of choice,
	// e.g. sync till the chain head meets the wallclock time. This functionality is optional:
	// a fixed target to sync towards may be determined by picking up payloads through P2P gossip or other sources.
	//
	// The sync results should be returned back to the driver via the OnUnsafeL2Payload(ctx, payload) method.
	// The latest requested range should always take priority over previous requests.
	// There may be overlaps in requested ranges.
	// An error may be returned if the scheduling fails immediately, e.g. a context timeout.
	RequestL2Range(ctx context.Context, start, end eth.L2BlockRef) error
}

type SequencerStateListener interface {
	SequencerStarted() error
	SequencerStopped() error
}

// NewDriver composes an events handler that tracks L1 state, triggers L2 derivation, and optionally sequences new L2 blocks.
func NewDriver(
	driverCfg *Config,
	cfg *rollup.Config,
	l2 L2Chain,
	l1 L1Chain,
	l1Blobs derive.L1BlobsFetcher,
	altSync AltSync,
	network Network,
	log log.Logger,
	snapshotLog log.Logger,
	metrics Metrics,
	sequencerStateListener SequencerStateListener,
	safeHeadListener derive.SafeHeadListener,
	syncCfg *sync.Config,
	sequencerConductor conductor.SequencerConductor,
<<<<<<< HEAD
	plasma derive.PlasmaInputFetcher,
=======
	plasma PlasmaIface,
>>>>>>> 8439723a
) *Driver {
	l1 = NewMeteredL1Fetcher(l1, metrics)
	l1State := NewL1State(log, metrics)
	sequencerConfDepth := NewConfDepth(driverCfg.SequencerConfDepth, l1State.L1Head, l1)
	findL1Origin := NewL1OriginSelector(log, cfg, sequencerConfDepth)
	verifConfDepth := NewConfDepth(driverCfg.VerifierConfDepth, l1State.L1Head, l1)
<<<<<<< HEAD
	engine := derive.NewEngineController(l2, log, metrics, cfg, syncCfg)
	derivationPipeline := derive.NewDerivationPipeline(log, cfg, verifConfDepth, l1Blobs, plasma, l2, engine, metrics, syncCfg, safeHeadListener)
=======
	engine := derive.NewEngineController(l2, log, metrics, cfg, syncCfg.SyncMode)
	clSync := clsync.NewCLSync(log, cfg, metrics, engine)

	var finalizer Finalizer
	if cfg.PlasmaEnabled() {
		finalizer = finality.NewPlasmaFinalizer(log, cfg, l1, engine, plasma)
	} else {
		finalizer = finality.NewFinalizer(log, cfg, l1, engine)
	}

	attributesHandler := attributes.NewAttributesHandler(log, cfg, engine, l2)
	derivationPipeline := derive.NewDerivationPipeline(log, cfg, verifConfDepth, l1Blobs, plasma, l2, engine,
		metrics, syncCfg, safeHeadListener, finalizer, attributesHandler)
>>>>>>> 8439723a
	attrBuilder := derive.NewFetchingAttributesBuilder(cfg, l1, l2)
	meteredEngine := NewMeteredEngine(cfg, engine, metrics, log) // Only use the metered engine in the sequencer b/c it records sequencing metrics.
	sequencer := NewSequencer(log, cfg, meteredEngine, attrBuilder, findL1Origin, metrics)
	driverCtx, driverCancel := context.WithCancel(context.Background())
	asyncGossiper := async.NewAsyncGossiper(driverCtx, network, log, metrics)
	return &Driver{
		l1State:            l1State,
		derivation:         derivationPipeline,
<<<<<<< HEAD
=======
		clSync:             clSync,
		finalizer:          finalizer,
>>>>>>> 8439723a
		engineController:   engine,
		stateReq:           make(chan chan struct{}),
		forceReset:         make(chan chan struct{}, 10),
		startSequencer:     make(chan hashAndErrorChannel, 10),
		stopSequencer:      make(chan chan hashAndError, 10),
		sequencerActive:    make(chan chan bool, 10),
		sequencerNotifs:    sequencerStateListener,
		config:             cfg,
		syncCfg:            syncCfg,
		driverConfig:       driverCfg,
		driverCtx:          driverCtx,
		driverCancel:       driverCancel,
		log:                log,
		snapshotLog:        snapshotLog,
		l1:                 l1,
		l2:                 l2,
		sequencer:          sequencer,
		network:            network,
		metrics:            metrics,
		l1HeadSig:          make(chan eth.L1BlockRef, 10),
		l1SafeSig:          make(chan eth.L1BlockRef, 10),
		l1FinalizedSig:     make(chan eth.L1BlockRef, 10),
		unsafeL2Payloads:   make(chan *eth.ExecutionPayloadEnvelope, 10),
		altSync:            altSync,
		asyncGossiper:      asyncGossiper,
		sequencerConductor: sequencerConductor,
	}
}<|MERGE_RESOLUTION|>--- conflicted
+++ resolved
@@ -9,11 +9,8 @@
 
 	"github.com/ethereum-optimism/optimism/op-node/rollup"
 	"github.com/ethereum-optimism/optimism/op-node/rollup/async"
-<<<<<<< HEAD
-=======
 	"github.com/ethereum-optimism/optimism/op-node/rollup/attributes"
 	"github.com/ethereum-optimism/optimism/op-node/rollup/clsync"
->>>>>>> 8439723a
 	"github.com/ethereum-optimism/optimism/op-node/rollup/conductor"
 	"github.com/ethereum-optimism/optimism/op-node/rollup/derive"
 	"github.com/ethereum-optimism/optimism/op-node/rollup/finality"
@@ -64,14 +61,6 @@
 type DerivationPipeline interface {
 	Reset()
 	Step(ctx context.Context) error
-<<<<<<< HEAD
-	AddUnsafePayload(payload *eth.ExecutionPayloadEnvelope)
-	Finalize(ref eth.L1BlockRef)
-	FinalizedL1() eth.L1BlockRef
-	Origin() eth.L1BlockRef
-	EngineReady() bool
-	LowestQueuedUnsafeBlock() eth.L2BlockRef
-=======
 	Origin() eth.L1BlockRef
 	EngineReady() bool
 }
@@ -95,7 +84,6 @@
 	OnFinalizedHeadSignal(f plasma.HeadSignalFn)
 
 	derive.PlasmaInputFetcher
->>>>>>> 8439723a
 }
 
 type L1StateIface interface {
@@ -162,21 +150,13 @@
 	safeHeadListener derive.SafeHeadListener,
 	syncCfg *sync.Config,
 	sequencerConductor conductor.SequencerConductor,
-<<<<<<< HEAD
-	plasma derive.PlasmaInputFetcher,
-=======
 	plasma PlasmaIface,
->>>>>>> 8439723a
 ) *Driver {
 	l1 = NewMeteredL1Fetcher(l1, metrics)
 	l1State := NewL1State(log, metrics)
 	sequencerConfDepth := NewConfDepth(driverCfg.SequencerConfDepth, l1State.L1Head, l1)
 	findL1Origin := NewL1OriginSelector(log, cfg, sequencerConfDepth)
 	verifConfDepth := NewConfDepth(driverCfg.VerifierConfDepth, l1State.L1Head, l1)
-<<<<<<< HEAD
-	engine := derive.NewEngineController(l2, log, metrics, cfg, syncCfg)
-	derivationPipeline := derive.NewDerivationPipeline(log, cfg, verifConfDepth, l1Blobs, plasma, l2, engine, metrics, syncCfg, safeHeadListener)
-=======
 	engine := derive.NewEngineController(l2, log, metrics, cfg, syncCfg.SyncMode)
 	clSync := clsync.NewCLSync(log, cfg, metrics, engine)
 
@@ -190,7 +170,6 @@
 	attributesHandler := attributes.NewAttributesHandler(log, cfg, engine, l2)
 	derivationPipeline := derive.NewDerivationPipeline(log, cfg, verifConfDepth, l1Blobs, plasma, l2, engine,
 		metrics, syncCfg, safeHeadListener, finalizer, attributesHandler)
->>>>>>> 8439723a
 	attrBuilder := derive.NewFetchingAttributesBuilder(cfg, l1, l2)
 	meteredEngine := NewMeteredEngine(cfg, engine, metrics, log) // Only use the metered engine in the sequencer b/c it records sequencing metrics.
 	sequencer := NewSequencer(log, cfg, meteredEngine, attrBuilder, findL1Origin, metrics)
@@ -199,11 +178,8 @@
 	return &Driver{
 		l1State:            l1State,
 		derivation:         derivationPipeline,
-<<<<<<< HEAD
-=======
 		clSync:             clSync,
 		finalizer:          finalizer,
->>>>>>> 8439723a
 		engineController:   engine,
 		stateReq:           make(chan chan struct{}),
 		forceReset:         make(chan chan struct{}, 10),
