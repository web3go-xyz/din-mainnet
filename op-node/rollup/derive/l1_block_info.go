package derive

import (
	"bytes"
	"encoding/binary"
	"errors"
	"fmt"
	"math/big"

	"github.com/ethereum/go-ethereum/common"
	"github.com/ethereum/go-ethereum/core/types"
	"github.com/ethereum/go-ethereum/crypto"

<<<<<<< HEAD
	"github.com/ethereum-optimism/optimism/op-bindings/predeploys"
=======
>>>>>>> 8439723a
	"github.com/ethereum-optimism/optimism/op-node/rollup"
	"github.com/ethereum-optimism/optimism/op-service/eth"
	"github.com/ethereum-optimism/optimism/op-service/predeploys"
	"github.com/ethereum-optimism/optimism/op-service/solabi"
)

const (
	L1InfoFuncBedrockSignature = "setL1BlockValues(uint64,uint64,uint256,bytes32,uint64,bytes32,uint256,uint256)"
	L1InfoFuncEcotoneSignature = "setL1BlockValuesEcotone()"
	L1InfoArguments            = 8
	L1InfoBedrockLen           = 4 + 32*L1InfoArguments
	L1InfoEcotoneLen           = 4 + 32*5 // after Ecotone upgrade, args are packed into 5 32-byte slots
)

var (
	L1InfoFuncBedrockBytes4 = crypto.Keccak256([]byte(L1InfoFuncBedrockSignature))[:4]
	L1InfoFuncEcotoneBytes4 = crypto.Keccak256([]byte(L1InfoFuncEcotoneSignature))[:4]
	L1InfoDepositerAddress  = common.HexToAddress("0xdeaddeaddeaddeaddeaddeaddeaddeaddead0001")
	L1BlockAddress          = predeploys.L1BlockAddr
)

const (
	RegolithSystemTxGas = 1_000_000
)

// L1BlockInfo presents the information stored in a L1Block.setL1BlockValues call
type L1BlockInfo struct {
	Number    uint64
	Time      uint64
	BaseFee   *big.Int
	BlockHash common.Hash
	// Not strictly a piece of L1 information. Represents the number of L2 blocks since the start of the epoch,
	// i.e. when the actual L1 info was first introduced.
	SequenceNumber uint64
	// BatcherHash version 0 is just the address with 0 padding to the left.
	BatcherAddr common.Address

	L1FeeOverhead eth.Bytes32 // ignored after Ecotone upgrade
	L1FeeScalar   eth.Bytes32 // ignored after Ecotone upgrade

	BlobBaseFee       *big.Int // added by Ecotone upgrade
	BaseFeeScalar     uint32   // added by Ecotone upgrade
	BlobBaseFeeScalar uint32   // added by Ecotone upgrade
}

// Bedrock Binary Format
// +---------+--------------------------+
// | Bytes   | Field                    |
// +---------+--------------------------+
// | 4       | Function signature       |
// | 32      | Number                   |
// | 32      | Time                     |
// | 32      | BaseFee                  |
// | 32      | BlockHash                |
// | 32      | SequenceNumber           |
// | 32      | BatcherHash              |
// | 32      | L1FeeOverhead            |
// | 32      | L1FeeScalar              |
// +---------+--------------------------+

func (info *L1BlockInfo) marshalBinaryBedrock() ([]byte, error) {
	w := bytes.NewBuffer(make([]byte, 0, L1InfoBedrockLen))
	if err := solabi.WriteSignature(w, L1InfoFuncBedrockBytes4); err != nil {
		return nil, err
	}
	if err := solabi.WriteUint64(w, info.Number); err != nil {
		return nil, err
	}
	if err := solabi.WriteUint64(w, info.Time); err != nil {
		return nil, err
	}
	if err := solabi.WriteUint256(w, info.BaseFee); err != nil {
		return nil, err
	}
	if err := solabi.WriteHash(w, info.BlockHash); err != nil {
		return nil, err
	}
	if err := solabi.WriteUint64(w, info.SequenceNumber); err != nil {
		return nil, err
	}
	if err := solabi.WriteAddress(w, info.BatcherAddr); err != nil {
		return nil, err
	}
	if err := solabi.WriteEthBytes32(w, info.L1FeeOverhead); err != nil {
		return nil, err
	}
	if err := solabi.WriteEthBytes32(w, info.L1FeeScalar); err != nil {
		return nil, err
	}
	return w.Bytes(), nil
}

func (info *L1BlockInfo) unmarshalBinaryBedrock(data []byte) error {
	if len(data) != L1InfoBedrockLen {
		return fmt.Errorf("data is unexpected length: %d", len(data))
	}
	reader := bytes.NewReader(data)

	var err error
	if _, err := solabi.ReadAndValidateSignature(reader, L1InfoFuncBedrockBytes4); err != nil {
		return err
	}
	if info.Number, err = solabi.ReadUint64(reader); err != nil {
		return err
	}
	if info.Time, err = solabi.ReadUint64(reader); err != nil {
		return err
	}
	if info.BaseFee, err = solabi.ReadUint256(reader); err != nil {
		return err
	}
	if info.BlockHash, err = solabi.ReadHash(reader); err != nil {
		return err
	}
	if info.SequenceNumber, err = solabi.ReadUint64(reader); err != nil {
		return err
	}
	if info.BatcherAddr, err = solabi.ReadAddress(reader); err != nil {
		return err
	}
	if info.L1FeeOverhead, err = solabi.ReadEthBytes32(reader); err != nil {
		return err
	}
	if info.L1FeeScalar, err = solabi.ReadEthBytes32(reader); err != nil {
		return err
	}
	if !solabi.EmptyReader(reader) {
		return errors.New("too many bytes")
	}
	return nil
}

// Ecotone Binary Format
// +---------+--------------------------+
// | Bytes   | Field                    |
// +---------+--------------------------+
// | 4       | Function signature       |
// | 4       | BaseFeeScalar            |
// | 4       | BlobBaseFeeScalar        |
// | 8       | SequenceNumber           |
// | 8       | Timestamp                |
// | 8       | L1BlockNumber            |
// | 32      | BaseFee                  |
// | 32      | BlobBaseFee              |
// | 32      | BlockHash                |
// | 32      | BatcherHash              |
// +---------+--------------------------+

func (info *L1BlockInfo) marshalBinaryEcotone() ([]byte, error) {
	w := bytes.NewBuffer(make([]byte, 0, L1InfoEcotoneLen))
	if err := solabi.WriteSignature(w, L1InfoFuncEcotoneBytes4); err != nil {
		return nil, err
	}
	if err := binary.Write(w, binary.BigEndian, info.BaseFeeScalar); err != nil {
		return nil, err
	}
	if err := binary.Write(w, binary.BigEndian, info.BlobBaseFeeScalar); err != nil {
		return nil, err
	}
	if err := binary.Write(w, binary.BigEndian, info.SequenceNumber); err != nil {
		return nil, err
	}
	if err := binary.Write(w, binary.BigEndian, info.Time); err != nil {
		return nil, err
	}
	if err := binary.Write(w, binary.BigEndian, info.Number); err != nil {
		return nil, err
	}
	if err := solabi.WriteUint256(w, info.BaseFee); err != nil {
		return nil, err
	}
	blobBasefee := info.BlobBaseFee
	if blobBasefee == nil {
		blobBasefee = big.NewInt(1) // set to 1, to match the min blob basefee as defined in EIP-4844
	}
	if err := solabi.WriteUint256(w, blobBasefee); err != nil {
		return nil, err
	}
	if err := solabi.WriteHash(w, info.BlockHash); err != nil {
		return nil, err
	}
	// ABI encoding will perform the left-padding with zeroes to 32 bytes, matching the "batcherHash" SystemConfig format and version 0 byte.
	if err := solabi.WriteAddress(w, info.BatcherAddr); err != nil {
		return nil, err
	}
	return w.Bytes(), nil
}

func (info *L1BlockInfo) unmarshalBinaryEcotone(data []byte) error {
	if len(data) != L1InfoEcotoneLen {
		return fmt.Errorf("data is unexpected length: %d", len(data))
	}
	r := bytes.NewReader(data)

	var err error
	if _, err := solabi.ReadAndValidateSignature(r, L1InfoFuncEcotoneBytes4); err != nil {
		return err
	}
	if err := binary.Read(r, binary.BigEndian, &info.BaseFeeScalar); err != nil {
		return fmt.Errorf("invalid ecotone l1 block info format")
	}
	if err := binary.Read(r, binary.BigEndian, &info.BlobBaseFeeScalar); err != nil {
		return fmt.Errorf("invalid ecotone l1 block info format")
	}
	if err := binary.Read(r, binary.BigEndian, &info.SequenceNumber); err != nil {
		return fmt.Errorf("invalid ecotone l1 block info format")
	}
	if err := binary.Read(r, binary.BigEndian, &info.Time); err != nil {
		return fmt.Errorf("invalid ecotone l1 block info format")
	}
	if err := binary.Read(r, binary.BigEndian, &info.Number); err != nil {
		return fmt.Errorf("invalid ecotone l1 block info format")
	}
	if info.BaseFee, err = solabi.ReadUint256(r); err != nil {
		return err
	}
	if info.BlobBaseFee, err = solabi.ReadUint256(r); err != nil {
		return err
	}
	if info.BlockHash, err = solabi.ReadHash(r); err != nil {
		return err
	}
	// The "batcherHash" will be correctly parsed as address, since the version 0 and left-padding matches the ABI encoding format.
	if info.BatcherAddr, err = solabi.ReadAddress(r); err != nil {
		return err
	}
	if !solabi.EmptyReader(r) {
		return errors.New("too many bytes")
	}
	return nil
}

// isEcotoneButNotFirstBlock returns whether the specified block is subject to the Ecotone upgrade,
// but is not the actiation block itself.
func isEcotoneButNotFirstBlock(rollupCfg *rollup.Config, l2BlockTime uint64) bool {
	return rollupCfg.IsEcotone(l2BlockTime) && !rollupCfg.IsEcotoneActivationBlock(l2BlockTime)
}

// L1BlockInfoFromBytes is the inverse of L1InfoDeposit, to see where the L2 chain is derived from
func L1BlockInfoFromBytes(rollupCfg *rollup.Config, l2BlockTime uint64, data []byte) (*L1BlockInfo, error) {
	var info L1BlockInfo
	if isEcotoneButNotFirstBlock(rollupCfg, l2BlockTime) {
		return &info, info.unmarshalBinaryEcotone(data)
	}
	return &info, info.unmarshalBinaryBedrock(data)
}

// L1InfoDeposit creates a L1 Info deposit transaction based on the L1 block,
// and the L2 block-height difference with the start of the epoch.
func L1InfoDeposit(rollupCfg *rollup.Config, sysCfg eth.SystemConfig, seqNumber uint64, block eth.BlockInfo, l2BlockTime uint64) (*types.DepositTx, error) {
	l1BlockInfo := L1BlockInfo{
		Number:         block.NumberU64(),
		Time:           block.Time(),
		BaseFee:        block.BaseFee(),
		BlockHash:      block.Hash(),
		SequenceNumber: seqNumber,
		BatcherAddr:    sysCfg.BatcherAddr,
	}
	var data []byte
	if isEcotoneButNotFirstBlock(rollupCfg, l2BlockTime) {
		l1BlockInfo.BlobBaseFee = block.BlobBaseFee()
		if l1BlockInfo.BlobBaseFee == nil {
			// The L2 spec states to use the MIN_BLOB_GASPRICE from EIP-4844 if not yet active on L1.
			l1BlockInfo.BlobBaseFee = big.NewInt(1)
		}
<<<<<<< HEAD
		blobBaseFeeScalar, baseFeeScalar, err := sysCfg.EcotoneScalars()
		if err != nil {
			return nil, err
		}
		l1BlockInfo.BlobBaseFeeScalar = blobBaseFeeScalar
		l1BlockInfo.BaseFeeScalar = baseFeeScalar
=======
		scalars, err := sysCfg.EcotoneScalars()
		if err != nil {
			return nil, err
		}
		l1BlockInfo.BlobBaseFeeScalar = scalars.BlobBaseFeeScalar
		l1BlockInfo.BaseFeeScalar = scalars.BaseFeeScalar
>>>>>>> 8439723a
		out, err := l1BlockInfo.marshalBinaryEcotone()
		if err != nil {
			return nil, fmt.Errorf("failed to marshal Ecotone l1 block info: %w", err)
		}
		data = out
	} else {
		l1BlockInfo.L1FeeOverhead = sysCfg.Overhead
		l1BlockInfo.L1FeeScalar = sysCfg.Scalar
		out, err := l1BlockInfo.marshalBinaryBedrock()
		if err != nil {
			return nil, fmt.Errorf("failed to marshal Bedrock l1 block info: %w", err)
		}
		data = out
	}

	source := L1InfoDepositSource{
		L1BlockHash: block.Hash(),
		SeqNumber:   seqNumber,
	}
	// Set a very large gas limit with `IsSystemTransaction` to ensure
	// that the L1 Attributes Transaction does not run out of gas.
	out := &types.DepositTx{
		SourceHash:          source.SourceHash(),
		From:                L1InfoDepositerAddress,
		To:                  &L1BlockAddress,
		Mint:                nil,
		Value:               big.NewInt(0),
		Gas:                 150_000_000,
		IsSystemTransaction: true,
		Data:                data,
	}
	// With the regolith fork we disable the IsSystemTx functionality, and allocate real gas
	if rollupCfg.IsRegolith(l2BlockTime) {
		out.IsSystemTransaction = false
		out.Gas = RegolithSystemTxGas
	}
	return out, nil
}

// L1InfoDepositBytes returns a serialized L1-info attributes transaction.
func L1InfoDepositBytes(rollupCfg *rollup.Config, sysCfg eth.SystemConfig, seqNumber uint64, l1Info eth.BlockInfo, l2BlockTime uint64) ([]byte, error) {
	dep, err := L1InfoDeposit(rollupCfg, sysCfg, seqNumber, l1Info, l2BlockTime)
	if err != nil {
		return nil, fmt.Errorf("failed to create L1 info tx: %w", err)
	}
	l1Tx := types.NewTx(dep)
	opaqueL1Tx, err := l1Tx.MarshalBinary()
	if err != nil {
		return nil, fmt.Errorf("failed to encode L1 info tx: %w", err)
	}
	return opaqueL1Tx, nil
}<|MERGE_RESOLUTION|>--- conflicted
+++ resolved
@@ -11,10 +11,6 @@
 	"github.com/ethereum/go-ethereum/core/types"
 	"github.com/ethereum/go-ethereum/crypto"
 
-<<<<<<< HEAD
-	"github.com/ethereum-optimism/optimism/op-bindings/predeploys"
-=======
->>>>>>> 8439723a
 	"github.com/ethereum-optimism/optimism/op-node/rollup"
 	"github.com/ethereum-optimism/optimism/op-service/eth"
 	"github.com/ethereum-optimism/optimism/op-service/predeploys"
@@ -280,21 +276,12 @@
 			// The L2 spec states to use the MIN_BLOB_GASPRICE from EIP-4844 if not yet active on L1.
 			l1BlockInfo.BlobBaseFee = big.NewInt(1)
 		}
-<<<<<<< HEAD
-		blobBaseFeeScalar, baseFeeScalar, err := sysCfg.EcotoneScalars()
-		if err != nil {
-			return nil, err
-		}
-		l1BlockInfo.BlobBaseFeeScalar = blobBaseFeeScalar
-		l1BlockInfo.BaseFeeScalar = baseFeeScalar
-=======
 		scalars, err := sysCfg.EcotoneScalars()
 		if err != nil {
 			return nil, err
 		}
 		l1BlockInfo.BlobBaseFeeScalar = scalars.BlobBaseFeeScalar
 		l1BlockInfo.BaseFeeScalar = scalars.BaseFeeScalar
->>>>>>> 8439723a
 		out, err := l1BlockInfo.marshalBinaryEcotone()
 		if err != nil {
 			return nil, fmt.Errorf("failed to marshal Ecotone l1 block info: %w", err)
