--- conflicted
+++ resolved
@@ -129,10 +129,6 @@
 	updateSafe bool,
 	agossip async.AsyncGossiper,
 	sequencerConductor conductor.SequencerConductor,
-<<<<<<< HEAD
-	metrics Metrics,
-=======
->>>>>>> 8439723a
 ) (out *eth.ExecutionPayloadEnvelope, errTyp BlockInsertionErrType, err error) {
 	var envelope *eth.ExecutionPayloadEnvelope
 	// if the payload is available from the async gossiper, it means it was not yet imported, so we reuse it
@@ -145,13 +141,7 @@
 			"parent", envelope.ExecutionPayload.ParentHash,
 			"txs", len(envelope.ExecutionPayload.Transactions))
 	} else {
-<<<<<<< HEAD
-		start := time.Now()
 		envelope, err = eng.GetPayload(ctx, payloadInfo)
-		metrics.RecordSequencerStepTime("getPayload", time.Since(start))
-=======
-		envelope, err = eng.GetPayload(ctx, payloadInfo)
->>>>>>> 8439723a
 	}
 	if err != nil {
 		// even if it is an input-error (unknown payload ID), it is temporary, since we will re-attempt the full payload building, not just the retrieval of the payload.
@@ -168,10 +158,6 @@
 	// agossip.Clear() will be called later if an non-temporary error is found, or if the payload is successfully inserted
 	agossip.Gossip(envelope)
 
-<<<<<<< HEAD
-	start := time.Now()
-=======
->>>>>>> 8439723a
 	status, err := eng.NewPayload(ctx, payload, envelope.ParentBeaconBlockRoot)
 	if err != nil {
 		return nil, BlockInsertTemporaryErr, fmt.Errorf("failed to insert execution payload: %w", err)
