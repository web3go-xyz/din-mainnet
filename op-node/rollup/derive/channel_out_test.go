--- conflicted
+++ resolved
@@ -13,13 +13,6 @@
 	"github.com/stretchr/testify/require"
 
 	"github.com/ethereum-optimism/optimism/op-node/rollup"
-<<<<<<< HEAD
-)
-
-var (
-	rollupCfg rollup.Config
-=======
->>>>>>> 8439723a
 )
 
 var rollupCfg rollup.Config
@@ -64,20 +57,6 @@
 	},
 }
 
-<<<<<<< HEAD
-	t.Run("returns err if first tx is not an l1info tx", func(t *testing.T) {
-		header := &types.Header{Number: big.NewInt(1), Difficulty: big.NewInt(100)}
-		block := types.NewBlockWithHeader(header).WithBody(
-			[]*types.Transaction{
-				types.NewTx(&types.DynamicFeeTx{}),
-			},
-			nil,
-		)
-		_, err := cout.AddBlock(&rollupCfg, block)
-		require.Error(t, err)
-		require.Equal(t, ErrNotDepositTx, err)
-	})
-=======
 func TestChannelOutAddBlock(t *testing.T) {
 	for _, tcase := range channelTypes {
 		t.Run(tcase.Name, func(t *testing.T) {
@@ -94,7 +73,6 @@
 			require.Equal(t, ErrNotDepositTx, err)
 		})
 	}
->>>>>>> 8439723a
 }
 
 // TestOutputFrameSmallMaxSize tests that calling [OutputFrame] with a small
