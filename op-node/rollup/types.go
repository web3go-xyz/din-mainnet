package rollup

import (
	"context"
	"errors"
	"fmt"
	"math/big"
	"time"

	"github.com/ethereum/go-ethereum/common"
	"github.com/ethereum/go-ethereum/core/types"
	"github.com/ethereum/go-ethereum/log"

	plasma "github.com/ethereum-optimism/optimism/op-plasma"
	"github.com/ethereum-optimism/optimism/op-service/eth"
)

var (
	ErrBlockTimeZero                 = errors.New("block time cannot be 0")
	ErrMissingChannelTimeout         = errors.New("channel timeout must be set, this should cover at least a L1 block time")
	ErrInvalidSeqWindowSize          = errors.New("sequencing window size must at least be 2")
	ErrMissingGenesisL1Hash          = errors.New("genesis L1 hash cannot be empty")
	ErrMissingGenesisL2Hash          = errors.New("genesis L2 hash cannot be empty")
	ErrGenesisHashesSame             = errors.New("achievement get! rollup inception: L1 and L2 genesis cannot be the same")
	ErrMissingGenesisL2Time          = errors.New("missing L2 genesis time")
	ErrMissingBatcherAddr            = errors.New("missing genesis system config batcher address")
	ErrMissingScalar                 = errors.New("missing genesis system config scalar")
	ErrMissingGasLimit               = errors.New("missing genesis system config gas limit")
	ErrMissingBatchInboxAddress      = errors.New("missing batch inbox address")
	ErrMissingDepositContractAddress = errors.New("missing deposit contract address")
	ErrMissingL1ChainID              = errors.New("L1 chain ID must not be nil")
	ErrMissingL2ChainID              = errors.New("L2 chain ID must not be nil")
	ErrChainIDsSame                  = errors.New("L1 and L2 chain IDs must be different")
	ErrL1ChainIDNotPositive          = errors.New("L1 chain ID must be non-zero and positive")
	ErrL2ChainIDNotPositive          = errors.New("L2 chain ID must be non-zero and positive")
)

// NetworkNames are user friendly names to use in the chain spec banner.
var NetworkNames = map[string]string{
	"56":   "bscMainnet",
	"204":  "opBNBMainnet",
	"97":   "bscTestnet",
	"5611": "opBNBTestnet",
}

type Genesis struct {
	// The L1 block that the rollup starts *after* (no derived transactions)
	L1 eth.BlockID `json:"l1"`
	// The L2 block the rollup starts from (no transactions, pre-configured state)
	L2 eth.BlockID `json:"l2"`
	// Timestamp of L2 block
	L2Time uint64 `json:"l2_time"`
	// Initial system configuration values.
	// The L2 genesis block may not include transactions, and thus cannot encode the config values,
	// unlike later L2 blocks.
	SystemConfig eth.SystemConfig `json:"system_config"`
}

type PlasmaConfig struct {
	// L1 DataAvailabilityChallenge contract proxy address
	DAChallengeAddress common.Address `json:"da_challenge_contract_address,omitempty"`
	// CommitmentType specifies which commitment type can be used. Defaults to Keccak (type 0) if not present
	CommitmentType string `json:"da_commitment_type"`
	// DA challenge window value set on the DAC contract. Used in plasma mode
	// to compute when a commitment can no longer be challenged.
	DAChallengeWindow uint64 `json:"da_challenge_window"`
	// DA resolve window value set on the DAC contract. Used in plasma mode
	// to compute when a challenge expires and trigger a reorg if needed.
	DAResolveWindow uint64 `json:"da_resolve_window"`
}

type Config struct {
	// Genesis anchor point of the rollup
	Genesis Genesis `json:"genesis"`
	// Seconds per L2 block
	BlockTime uint64 `json:"block_time"`
	// Sequencer batches may not be more than MaxSequencerDrift seconds after
	// the L1 timestamp of the sequencing window end.
	//
	// Note: When L1 has many 1 second consecutive blocks, and L2 grows at fixed 2 seconds,
	// the L2 time may still grow beyond this difference.
	//
	// With Fjord, the MaxSequencerDrift becomes a constant. Use the ChainSpec
	// instead of reading this rollup configuration field directly to determine
	// the max sequencer drift for a given block based on the block's L1 origin.
	// Chains that activate Fjord at genesis may leave this field empty.
	MaxSequencerDrift uint64 `json:"max_sequencer_drift,omitempty"`
	// Number of epochs (L1 blocks) per sequencing window, including the epoch L1 origin block itself
	SeqWindowSize uint64 `json:"seq_window_size"`
	// Number of L1 blocks between when a channel can be opened and when it must be closed by.
	ChannelTimeout uint64 `json:"channel_timeout"`
	// Required to verify L1 signatures
	L1ChainID *big.Int `json:"l1_chain_id"`
	// Required to identify the L2 network and create p2p signatures unique for this chain.
	L2ChainID *big.Int `json:"l2_chain_id"`

	// RegolithTime sets the activation time of the Regolith network-upgrade:
	// a pre-mainnet Bedrock change that addresses findings of the Sherlock contest related to deposit attributes.
	// "Regolith" is the loose deposited rock that sits on top of Bedrock.
	// Active if RegolithTime != nil && L2 block timestamp >= *RegolithTime, inactive otherwise.
	RegolithTime *uint64 `json:"regolith_time,omitempty"`

	// CanyonTime sets the activation time of the Canyon network upgrade.
	// Active if CanyonTime != nil && L2 block timestamp >= *CanyonTime, inactive otherwise.
	CanyonTime *uint64 `json:"canyon_time,omitempty"`

	// DeltaTime sets the activation time of the Delta network upgrade.
	// Active if DeltaTime != nil && L2 block timestamp >= *DeltaTime, inactive otherwise.
	DeltaTime *uint64 `json:"delta_time,omitempty"`

	// EcotoneTime sets the activation time of the Ecotone network upgrade.
	// Active if EcotoneTime != nil && L2 block timestamp >= *EcotoneTime, inactive otherwise.
	EcotoneTime *uint64 `json:"ecotone_time,omitempty"`

	// FjordTime sets the activation time of the Fjord network upgrade.
	// Active if FjordTime != nil && L2 block timestamp >= *FjordTime, inactive otherwise.
	FjordTime *uint64 `json:"fjord_time,omitempty"`

	// InteropTime sets the activation time for an experimental feature-set, activated like a hardfork.
	// Active if InteropTime != nil && L2 block timestamp >= *InteropTime, inactive otherwise.
	InteropTime *uint64 `json:"interop_time,omitempty"`
<<<<<<< HEAD

	// OPBNB hard fork L2 block number
	// Fermat switch block (nil = no fork, 0 = already on Fermat)
	Fermat *big.Int `json:"fermat,omitempty"`
	// SnowTime  sets the activation time of the next network upgrade.
	// Active if SnowTime != nil && L2 block timestamp >= *SnowTime, inactive otherwise.
	SnowTime *uint64 `json:"snow_time,omitempty"`
=======
>>>>>>> 8439723a

	// Note: below addresses are part of the block-derivation process,
	// and required to be the same network-wide to stay in consensus.

	// L1 address that batches are sent to.
	BatchInboxAddress common.Address `json:"batch_inbox_address"`
	// L1 Deposit Contract Address
	DepositContractAddress common.Address `json:"deposit_contract_address"`
	// L1 System Config Address
	L1SystemConfigAddress common.Address `json:"l1_system_config_address"`

	// L1 address that declares the protocol versions, optional (Beta feature)
	ProtocolVersionsAddress common.Address `json:"protocol_versions_address,omitempty"`

<<<<<<< HEAD
	// L1 DataAvailabilityChallenge contract proxy address
	DAChallengeAddress common.Address `json:"da_challenge_address,omitempty"`

	// DA challenge window value set on the DAC contract. Used in plasma mode
	// to compute when a commitment can no longer be challenged.
	DAChallengeWindow uint64 `json:"da_challenge_window"`

	// DA resolve window value set on the DAC contract. Used in plasma mode
	// to compute when a challenge expires and trigger a reorg if needed.
	DAResolveWindow uint64 `json:"da_resolve_window"`

	// UsePlasma is activated when the chain is in plasma mode.
	UsePlasma bool `json:"use_plasma"`
=======
	// Plasma Config. We are in the process of migrating to the PlasmaConfig from these legacy top level values
	PlasmaConfig *PlasmaConfig `json:"plasma_config,omitempty"`

	// L1 DataAvailabilityChallenge contract proxy address
	LegacyDAChallengeAddress common.Address `json:"da_challenge_contract_address,omitempty"`

	// DA challenge window value set on the DAC contract. Used in plasma mode
	// to compute when a commitment can no longer be challenged.
	LegacyDAChallengeWindow uint64 `json:"da_challenge_window,omitempty"`

	// DA resolve window value set on the DAC contract. Used in plasma mode
	// to compute when a challenge expires and trigger a reorg if needed.
	LegacyDAResolveWindow uint64 `json:"da_resolve_window,omitempty"`

	// LegacyUsePlasma is activated when the chain is in plasma mode.
	LegacyUsePlasma bool `json:"use_plasma,omitempty"`
>>>>>>> 8439723a
}

// ValidateL1Config checks L1 config variables for errors.
func (cfg *Config) ValidateL1Config(ctx context.Context, client L1Client) error {
	// Validate the L1 Client Chain ID
	if err := cfg.CheckL1ChainID(ctx, client); err != nil {
		return err
	}

	// Validate the Rollup L1 Genesis Blockhash
	if err := cfg.CheckL1GenesisBlockHash(ctx, client); err != nil {
		return err
	}

	return nil
}

// ValidateL2Config checks L2 config variables for errors.
func (cfg *Config) ValidateL2Config(ctx context.Context, client L2Client, skipL2GenesisBlockHash bool) error {
	// Validate the L2 Client Chain ID
	if err := cfg.CheckL2ChainID(ctx, client); err != nil {
		return err
	}

	// Validate the Rollup L2 Genesis Blockhash if requested. We skip this when doing EL sync
	if skipL2GenesisBlockHash {
		return nil
	}
	if err := cfg.CheckL2GenesisBlockHash(ctx, client); err != nil {
		return err
	}

	return nil
}

func (cfg *Config) TimestampForBlock(blockNumber uint64) uint64 {
	return cfg.Genesis.L2Time + ((blockNumber - cfg.Genesis.L2.Number) * cfg.BlockTime)
}

func (cfg *Config) TargetBlockNumber(timestamp uint64) (num uint64, err error) {
	// subtract genesis time from timestamp to get the time elapsed since genesis, and then divide that
	// difference by the block time to get the expected L2 block number at the current time. If the
	// unsafe head does not have this block number, then there is a gap in the queue.
	genesisTimestamp := cfg.Genesis.L2Time
	if timestamp < genesisTimestamp {
		return 0, fmt.Errorf("did not reach genesis time (%d) yet", genesisTimestamp)
	}
	wallClockGenesisDiff := timestamp - genesisTimestamp
	// Note: round down, we should not request blocks into the future.
	blocksSinceGenesis := wallClockGenesisDiff / cfg.BlockTime
	return cfg.Genesis.L2.Number + blocksSinceGenesis, nil
}

type L1Client interface {
	ChainID(context.Context) (*big.Int, error)
	L1BlockRefByNumber(context.Context, uint64) (eth.L1BlockRef, error)
}

// CheckL1ChainID checks that the configured L1 chain ID matches the client's chain ID.
func (cfg *Config) CheckL1ChainID(ctx context.Context, client L1Client) error {
	id, err := client.ChainID(ctx)
	if err != nil {
		return fmt.Errorf("failed to get L1 chain ID: %w", err)
	}
	if cfg.L1ChainID.Cmp(id) != 0 {
		return fmt.Errorf("incorrect L1 RPC chain id %d, expected %d", id, cfg.L1ChainID)
	}
	return nil
}

// CheckL1GenesisBlockHash checks that the configured L1 genesis block hash is valid for the given client.
func (cfg *Config) CheckL1GenesisBlockHash(ctx context.Context, client L1Client) error {
	l1GenesisBlockRef, err := client.L1BlockRefByNumber(ctx, cfg.Genesis.L1.Number)
	if err != nil {
		return fmt.Errorf("failed to get L1 genesis blockhash: %w", err)
	}
	if l1GenesisBlockRef.Hash != cfg.Genesis.L1.Hash {
		return fmt.Errorf("incorrect L1 genesis block hash %s, expected %s", l1GenesisBlockRef.Hash, cfg.Genesis.L1.Hash)
	}
	return nil
}

type L2Client interface {
	ChainID(context.Context) (*big.Int, error)
	L2BlockRefByNumber(context.Context, uint64) (eth.L2BlockRef, error)
}

// CheckL2ChainID checks that the configured L2 chain ID matches the client's chain ID.
func (cfg *Config) CheckL2ChainID(ctx context.Context, client L2Client) error {
	id, err := client.ChainID(ctx)
	if err != nil {
		return fmt.Errorf("failed to get L2 chain ID: %w", err)
	}
	if cfg.L2ChainID.Cmp(id) != 0 {
		return fmt.Errorf("incorrect L2 RPC chain id %d, expected %d", id, cfg.L2ChainID)
	}
	return nil
}

// CheckL2GenesisBlockHash checks that the configured L2 genesis block hash is valid for the given client.
func (cfg *Config) CheckL2GenesisBlockHash(ctx context.Context, client L2Client) error {
	l2GenesisBlockRef, err := client.L2BlockRefByNumber(ctx, cfg.Genesis.L2.Number)
	if err != nil {
		return fmt.Errorf("failed to get L2 genesis blockhash: %w", err)
	}
	if l2GenesisBlockRef.Hash != cfg.Genesis.L2.Hash {
		return fmt.Errorf("incorrect L2 genesis block hash %s, expected %s", l2GenesisBlockRef.Hash, cfg.Genesis.L2.Hash)
	}
	return nil
}

// Check verifies that the given configuration makes sense
func (cfg *Config) Check() error {
	if cfg.BlockTime == 0 {
		return ErrBlockTimeZero
	}
	if cfg.ChannelTimeout == 0 {
		return ErrMissingChannelTimeout
	}
	if cfg.SeqWindowSize < 2 {
		return ErrInvalidSeqWindowSize
	}
	if cfg.Genesis.L1.Hash == (common.Hash{}) {
		return ErrMissingGenesisL1Hash
	}
	if cfg.Genesis.L2.Hash == (common.Hash{}) {
		return ErrMissingGenesisL2Hash
	}
	if cfg.Genesis.L2.Hash == cfg.Genesis.L1.Hash {
		return ErrGenesisHashesSame
	}
	if cfg.Genesis.L2Time == 0 {
		return ErrMissingGenesisL2Time
	}
	if cfg.Genesis.SystemConfig.BatcherAddr == (common.Address{}) {
		return ErrMissingBatcherAddr
	}
	if cfg.Genesis.SystemConfig.Scalar == (eth.Bytes32{}) {
		return ErrMissingScalar
	}
	if cfg.Genesis.SystemConfig.GasLimit == 0 {
		return ErrMissingGasLimit
	}
	if cfg.BatchInboxAddress == (common.Address{}) {
		return ErrMissingBatchInboxAddress
	}
	if cfg.DepositContractAddress == (common.Address{}) {
		return ErrMissingDepositContractAddress
	}
	if cfg.L1ChainID == nil {
		return ErrMissingL1ChainID
	}
	if cfg.L2ChainID == nil {
		return ErrMissingL2ChainID
	}
	if cfg.L1ChainID.Cmp(cfg.L2ChainID) == 0 {
		return ErrChainIDsSame
	}
	if cfg.L1ChainID.Sign() < 1 {
		return ErrL1ChainIDNotPositive
	}
	if cfg.L2ChainID.Sign() < 1 {
		return ErrL2ChainIDNotPositive
	}
<<<<<<< HEAD

	if err := checkFork(cfg.RegolithTime, cfg.CanyonTime, "regolith", "canyon"); err != nil {
		return err
	}
	if err := checkFork(cfg.CanyonTime, cfg.DeltaTime, "canyon", "delta"); err != nil {
		return err
	}
	if err := checkFork(cfg.DeltaTime, cfg.EcotoneTime, "delta", "ecotone"); err != nil {
		return err
	}
	if err := checkFork(cfg.EcotoneTime, cfg.FjordTime, "ecotone", "fjord"); err != nil {
=======
	if err := validatePlasmaConfig(cfg); err != nil {
		return err
	}

	if err := checkFork(cfg.RegolithTime, cfg.CanyonTime, Regolith, Canyon); err != nil {
		return err
	}
	if err := checkFork(cfg.CanyonTime, cfg.DeltaTime, Canyon, Delta); err != nil {
		return err
	}
	if err := checkFork(cfg.DeltaTime, cfg.EcotoneTime, Delta, Ecotone); err != nil {
		return err
	}
	if err := checkFork(cfg.EcotoneTime, cfg.FjordTime, Ecotone, Fjord); err != nil {
>>>>>>> 8439723a
		return err
	}

	return nil
}

<<<<<<< HEAD
// checkFork checks that fork A is before or at the same time as fork B
func checkFork(a, b *uint64, aName, bName string) error {
=======
// validatePlasmaConfig checks the two approaches to configuring plasma mode.
// If the legacy values are set, they are copied to the new location. If both are set, they are check for consistency.
func validatePlasmaConfig(cfg *Config) error {
	if cfg.LegacyUsePlasma && cfg.PlasmaConfig == nil {
		// copy from top level to plasma config
		cfg.PlasmaConfig = &PlasmaConfig{
			DAChallengeAddress: cfg.LegacyDAChallengeAddress,
			DAChallengeWindow:  cfg.LegacyDAChallengeWindow,
			DAResolveWindow:    cfg.LegacyDAResolveWindow,
		}
	} else if cfg.LegacyUsePlasma && cfg.PlasmaConfig != nil {
		// validate that both are the same
		if cfg.LegacyDAChallengeAddress != cfg.PlasmaConfig.DAChallengeAddress {
			return fmt.Errorf("LegacyDAChallengeAddress (%v) !=  PlasmaConfig.DAChallengeAddress (%v)", cfg.LegacyDAChallengeAddress, cfg.PlasmaConfig.DAChallengeAddress)
		}
		if cfg.LegacyDAChallengeWindow != cfg.PlasmaConfig.DAChallengeWindow {
			return fmt.Errorf("LegacyDAChallengeWindow (%v) !=  PlasmaConfig.DAChallengeWindow (%v)", cfg.LegacyDAChallengeWindow, cfg.PlasmaConfig.DAChallengeWindow)
		}
		if cfg.LegacyDAResolveWindow != cfg.PlasmaConfig.DAResolveWindow {
			return fmt.Errorf("LegacyDAResolveWindow (%v) !=  PlasmaConfig.DAResolveWindow (%v)", cfg.LegacyDAResolveWindow, cfg.PlasmaConfig.DAResolveWindow)
		}
		if cfg.PlasmaConfig.CommitmentType != plasma.KeccakCommitmentString {
			return errors.New("Cannot set CommitmentType with the legacy config")
		}
	} else if cfg.PlasmaConfig != nil {
		if !(cfg.PlasmaConfig.CommitmentType == plasma.KeccakCommitmentString || cfg.PlasmaConfig.CommitmentType == plasma.GenericCommitmentString) {
			return fmt.Errorf("invalid commitment type: %v", cfg.PlasmaConfig.CommitmentType)
		}
		if cfg.PlasmaConfig.CommitmentType == plasma.KeccakCommitmentString && cfg.PlasmaConfig.DAChallengeAddress == (common.Address{}) {
			return errors.New("Must set da_challenge_contract_address for keccak commitments")
		} else if cfg.PlasmaConfig.CommitmentType == plasma.GenericCommitmentString && cfg.PlasmaConfig.DAChallengeAddress != (common.Address{}) {
			return errors.New("Must set empty da_challenge_contract_address for generic commitments")
		}
	}
	return nil
}

// checkFork checks that fork A is before or at the same time as fork B
func checkFork(a, b *uint64, aName, bName ForkName) error {
>>>>>>> 8439723a
	if a == nil && b == nil {
		return nil
	}
	if a == nil && b != nil {
		return fmt.Errorf("fork %s set (to %d), but prior fork %s missing", bName, *b, aName)
	}
	if a != nil && b == nil {
		return nil
	}
	if *a > *b {
		return fmt.Errorf("fork %s set to %d, but prior fork %s has higher offset %d", bName, *b, aName, *a)
	}
	return nil
}

func (c *Config) L1Signer() types.Signer {
	return types.NewCancunSigner(c.L1ChainID)
}

// IsRegolith returns true if the Regolith hardfork is active at or past the given timestamp.
func (c *Config) IsRegolith(timestamp uint64) bool {
	return c.RegolithTime != nil && timestamp >= *c.RegolithTime
}

// IsCanyon returns true if the Canyon hardfork is active at or past the given timestamp.
func (c *Config) IsCanyon(timestamp uint64) bool {
	return c.CanyonTime != nil && timestamp >= *c.CanyonTime
}

// IsDelta returns true if the Delta hardfork is active at or past the given timestamp.
func (c *Config) IsDelta(timestamp uint64) bool {
	return c.DeltaTime != nil && timestamp >= *c.DeltaTime
}

// IsEcotone returns true if the Ecotone hardfork is active at or past the given timestamp.
func (c *Config) IsEcotone(timestamp uint64) bool {
	return c.EcotoneTime != nil && timestamp >= *c.EcotoneTime
}

<<<<<<< HEAD
// IsEcotoneActivationBlock returns whether the specified block is the first block subject to the
// Ecotone upgrade. Ecotone activation at genesis does not count.
func (c *Config) IsEcotoneActivationBlock(l2BlockTime uint64) bool {
	return c.IsEcotone(l2BlockTime) &&
		l2BlockTime >= c.BlockTime &&
		!c.IsEcotone(l2BlockTime-c.BlockTime)
}

=======
>>>>>>> 8439723a
// IsFjord returns true if the Fjord hardfork is active at or past the given timestamp.
func (c *Config) IsFjord(timestamp uint64) bool {
	return c.FjordTime != nil && timestamp >= *c.FjordTime
}

<<<<<<< HEAD
=======
// IsFjordActivationBlock returns whether the specified block is the first block subject to the
// Fjord upgrade.
func (c *Config) IsFjordActivationBlock(l2BlockTime uint64) bool {
	return c.IsFjord(l2BlockTime) &&
		l2BlockTime >= c.BlockTime &&
		!c.IsFjord(l2BlockTime-c.BlockTime)
}

>>>>>>> 8439723a
// IsInterop returns true if the Interop hardfork is active at or past the given timestamp.
func (c *Config) IsInterop(timestamp uint64) bool {
	return c.InteropTime != nil && timestamp >= *c.InteropTime
}

<<<<<<< HEAD
=======
func (c *Config) IsRegolithActivationBlock(l2BlockTime uint64) bool {
	return c.IsRegolith(l2BlockTime) &&
		l2BlockTime >= c.BlockTime &&
		!c.IsRegolith(l2BlockTime-c.BlockTime)
}

func (c *Config) IsCanyonActivationBlock(l2BlockTime uint64) bool {
	return c.IsCanyon(l2BlockTime) &&
		l2BlockTime >= c.BlockTime &&
		!c.IsCanyon(l2BlockTime-c.BlockTime)
}

func (c *Config) IsDeltaActivationBlock(l2BlockTime uint64) bool {
	return c.IsDelta(l2BlockTime) &&
		l2BlockTime >= c.BlockTime &&
		!c.IsDelta(l2BlockTime-c.BlockTime)
}

// IsEcotoneActivationBlock returns whether the specified block is the first block subject to the
// Ecotone upgrade. Ecotone activation at genesis does not count.
func (c *Config) IsEcotoneActivationBlock(l2BlockTime uint64) bool {
	return c.IsEcotone(l2BlockTime) &&
		l2BlockTime >= c.BlockTime &&
		!c.IsEcotone(l2BlockTime-c.BlockTime)
}

func (c *Config) IsInteropActivationBlock(l2BlockTime uint64) bool {
	return c.IsInterop(l2BlockTime) &&
		l2BlockTime >= c.BlockTime &&
		!c.IsInterop(l2BlockTime-c.BlockTime)
}

>>>>>>> 8439723a
// ForkchoiceUpdatedVersion returns the EngineAPIMethod suitable for the chain hard fork version.
func (c *Config) ForkchoiceUpdatedVersion(attr *eth.PayloadAttributes) eth.EngineAPIMethod {
	if attr == nil {
		// Don't begin payload build process.
		return eth.FCUV3
	}
	ts := uint64(attr.Timestamp)
	if c.IsEcotone(ts) {
		// Cancun
		return eth.FCUV3
	} else if c.IsCanyon(ts) {
		// Shanghai
		return eth.FCUV2
	} else {
		// According to Ethereum engine API spec, we can use fcuV2 here,
		// but upstream Geth v1.13.11 does not accept V2 before Shanghai.
		return eth.FCUV1
	}
}

// NewPayloadVersion returns the EngineAPIMethod suitable for the chain hard fork version.
func (c *Config) NewPayloadVersion(timestamp uint64) eth.EngineAPIMethod {
	if c.IsEcotone(timestamp) {
		// Cancun
		return eth.NewPayloadV3
	} else {
		return eth.NewPayloadV2
	}
}

// GetPayloadVersion returns the EngineAPIMethod suitable for the chain hard fork version.
func (c *Config) GetPayloadVersion(timestamp uint64) eth.EngineAPIMethod {
	if c.IsEcotone(timestamp) {
		// Cancun
		return eth.GetPayloadV3
	} else {
		return eth.GetPayloadV2
	}
}

<<<<<<< HEAD
// PlasmaConfig validates and returns the plasma config from the rollup config.
func (c *Config) PlasmaConfig() (plasma.Config, error) {
	if c.DAChallengeAddress == (common.Address{}) {
		return plasma.Config{}, fmt.Errorf("missing DAChallengeAddress")
	}
	if c.DAChallengeWindow == uint64(0) {
		return plasma.Config{}, fmt.Errorf("missing DAChallengeWindow")
	}
	if c.DAResolveWindow == uint64(0) {
		return plasma.Config{}, fmt.Errorf("missing DAResolveWindow")
	}
	return plasma.Config{
		DAChallengeContractAddress: c.DAChallengeAddress,
		ChallengeWindow:            c.DAChallengeWindow,
		ResolveWindow:              c.DAResolveWindow,
	}, nil
}

// SyncLookback computes the number of blocks to walk back in order to find the correct L1 origin.
// In plasma mode longest possible window is challenge + resolve windows.
func (c *Config) SyncLookback() uint64 {
	if c.UsePlasma {
		if win := (c.DAChallengeWindow + c.DAResolveWindow); win > c.SeqWindowSize {
=======
// GetOPPlasmaConfig validates and returns the plasma config from the rollup config.
func (c *Config) GetOPPlasmaConfig() (plasma.Config, error) {
	if c.PlasmaConfig == nil {
		return plasma.Config{}, errors.New("no plasma config")
	}
	if c.PlasmaConfig.DAChallengeWindow == uint64(0) {
		return plasma.Config{}, errors.New("missing DAChallengeWindow")
	}
	if c.PlasmaConfig.DAResolveWindow == uint64(0) {
		return plasma.Config{}, errors.New("missing DAResolveWindow")
	}
	t, err := plasma.CommitmentTypeFromString(c.PlasmaConfig.CommitmentType)
	if err != nil {
		return plasma.Config{}, err
	}
	return plasma.Config{
		DAChallengeContractAddress: c.PlasmaConfig.DAChallengeAddress,
		ChallengeWindow:            c.PlasmaConfig.DAChallengeWindow,
		ResolveWindow:              c.PlasmaConfig.DAResolveWindow,
		CommitmentType:             t,
	}, nil
}

func (c *Config) PlasmaEnabled() bool {
	return c.PlasmaConfig != nil
}

// SyncLookback computes the number of blocks to walk back in order to find the correct L1 origin.
// In plasma mode longest possible window is challenge + resolve windows.
func (c *Config) SyncLookback() uint64 {
	if c.PlasmaEnabled() {
		if win := (c.PlasmaConfig.DAChallengeWindow + c.PlasmaConfig.DAResolveWindow); win > c.SeqWindowSize {
>>>>>>> 8439723a
			return win
		}
	}
	return c.SeqWindowSize
<<<<<<< HEAD
}

// IsFermat returns true if the Fermat hardfork is active at or past the given block.
func (c *Config) IsFermat(num *big.Int) bool {
	return isBlockForked(c.Fermat, num)
}

// IsSnow returns whether the time is either equal to the Snow fork time or greater.
func (c *Config) IsSnow(time uint64) bool {
	return isTimestampForked(c.SnowTime, time)
}

// isBlockForked returns whether a fork scheduled at block s is active at the
// given head block. Whilst this method is the same as isTimestampForked, they
// are explicitly separate for clearer reading.
func isBlockForked(s, head *big.Int) bool {
	if s == nil || head == nil {
		return false
	}
	return s.Cmp(head) <= 0
}

// isTimestampForked returns whether a fork scheduled at timestamp s is active
// at the given head timestamp. Whilst this method is the same as isBlockForked,
// they are explicitly separate for clearer reading.
func isTimestampForked(s *uint64, head uint64) bool {
	if s == nil {
		return false
	}
	return *s <= head
=======
>>>>>>> 8439723a
}

// Description outputs a banner describing the important parts of rollup configuration in a human-readable form.
// Optionally provide a mapping of L2 chain IDs to network names to label the L2 chain with if not unknown.
// The config should be config.Check()-ed before creating a description.
func (c *Config) Description(l2Chains map[string]string) string {
	// Find and report the network the user is running
	var banner string
	// replace using opBNB networks
	networkL2 := NetworkNames[c.L2ChainID.String()]
	if l2Chains != nil {
		networkL2 = l2Chains[c.L2ChainID.String()]
	}
	if networkL2 == "" {
		networkL2 = "unknown L2"
	}
	// replace using bsc networks
	networkL1 := NetworkNames[c.L1ChainID.String()]
	if networkL1 == "" {
		networkL1 = "unknown L1"
	}
	banner += fmt.Sprintf("L2 Chain ID: %v (%s)\n", c.L2ChainID, networkL2)
	banner += fmt.Sprintf("L1 Chain ID: %v (%s)\n", c.L1ChainID, networkL1)
	// Report the genesis configuration
	banner += "Bedrock starting point:\n"
	banner += fmt.Sprintf("  L2 starting time: %d ~ %s\n", c.Genesis.L2Time, fmtTime(c.Genesis.L2Time))
	banner += fmt.Sprintf("  L2 block: %s %d\n", c.Genesis.L2.Hash, c.Genesis.L2.Number)
	banner += fmt.Sprintf("  L1 block: %s %d\n", c.Genesis.L1.Hash, c.Genesis.L1.Number)
	// Report the upgrade configuration
	banner += "Post-Bedrock Network Upgrades (timestamp based):\n"
	banner += fmt.Sprintf("  - Regolith: %s\n", fmtForkTimeOrUnset(c.RegolithTime))
	banner += fmt.Sprintf("  - Canyon: %s\n", fmtForkTimeOrUnset(c.CanyonTime))
	banner += fmt.Sprintf("  - Delta: %s\n", fmtForkTimeOrUnset(c.DeltaTime))
	banner += fmt.Sprintf("  - Ecotone: %s\n", fmtForkTimeOrUnset(c.EcotoneTime))
	banner += fmt.Sprintf("  - Fjord: %s\n", fmtForkTimeOrUnset(c.FjordTime))
	banner += fmt.Sprintf("  - Interop: %s\n", fmtForkTimeOrUnset(c.InteropTime))
<<<<<<< HEAD

	banner += "OPBNB hard forks (block based):\n"
	banner += fmt.Sprintf(" - Fermat:              #%-8v\n", c.Fermat)
	banner += "OPBNB hard forks (timestamp based):\n"
	banner += fmt.Sprintf(" - Snow: %s\n", fmtForkTimeOrUnset(c.SnowTime))
=======
>>>>>>> 8439723a
	// Report the protocol version
	banner += fmt.Sprintf("Node supports up to OP-Stack Protocol Version: %s\n", OPStackSupport)
	if c.PlasmaConfig != nil {
		banner += fmt.Sprintf("Node supports Plasma Mode with CommitmentType %v\n", c.PlasmaConfig.CommitmentType)
	}
	return banner
}

// LogDescription outputs a banner describing the important parts of rollup configuration in a log format.
// Optionally provide a mapping of L2 chain IDs to network names to label the L2 chain with if not unknown.
// The config should be config.Check()-ed before creating a description.
func (c *Config) LogDescription(log log.Logger, l2Chains map[string]string) {
	// Find and report the network the user is running
	// replace using opBNB networks
	networkL2 := NetworkNames[c.L2ChainID.String()]
	if l2Chains != nil {
		networkL2 = l2Chains[c.L2ChainID.String()]
	}
	if networkL2 == "" {
		networkL2 = "unknown L2"
	}
	// replace using bsc networks
	networkL1 := NetworkNames[c.L1ChainID.String()]
	if networkL1 == "" {
		networkL1 = "unknown L1"
	}

	log.Info("Rollup Config", "l2_chain_id", c.L2ChainID, "l2_network", networkL2, "l1_chain_id", c.L1ChainID,
		"l1_network", networkL1, "l2_start_time", c.Genesis.L2Time, "l2_block_hash", c.Genesis.L2.Hash.String(),
		"l2_block_number", c.Genesis.L2.Number, "l1_block_hash", c.Genesis.L1.Hash.String(),
		"l1_block_number", c.Genesis.L1.Number, "regolith_time", fmtForkTimeOrUnset(c.RegolithTime),
		"canyon_time", fmtForkTimeOrUnset(c.CanyonTime),
		"delta_time", fmtForkTimeOrUnset(c.DeltaTime),
		"ecotone_time", fmtForkTimeOrUnset(c.EcotoneTime),
		"fjord_time", fmtForkTimeOrUnset(c.FjordTime),
		"interop_time", fmtForkTimeOrUnset(c.InteropTime),
<<<<<<< HEAD
		"fermat", c.Fermat,
		"snow_time", fmtForkTimeOrUnset(c.SnowTime),
=======
		"plasma_mode", c.PlasmaConfig != nil,
>>>>>>> 8439723a
	)
}

func fmtForkTimeOrUnset(v *uint64) string {
	if v == nil {
		return "(not configured)"
	}
	if *v == 0 { // don't output the unix epoch time if it's really just activated at genesis.
		return "@ genesis"
	}
	return fmt.Sprintf("@ %-10v ~ %s", *v, fmtTime(*v))
}

func fmtTime(v uint64) string {
	return time.Unix(int64(v), 0).Format(time.UnixDate)
}

type Epoch uint64<|MERGE_RESOLUTION|>--- conflicted
+++ resolved
@@ -119,16 +119,6 @@
 	// InteropTime sets the activation time for an experimental feature-set, activated like a hardfork.
 	// Active if InteropTime != nil && L2 block timestamp >= *InteropTime, inactive otherwise.
 	InteropTime *uint64 `json:"interop_time,omitempty"`
-<<<<<<< HEAD
-
-	// OPBNB hard fork L2 block number
-	// Fermat switch block (nil = no fork, 0 = already on Fermat)
-	Fermat *big.Int `json:"fermat,omitempty"`
-	// SnowTime  sets the activation time of the next network upgrade.
-	// Active if SnowTime != nil && L2 block timestamp >= *SnowTime, inactive otherwise.
-	SnowTime *uint64 `json:"snow_time,omitempty"`
-=======
->>>>>>> 8439723a
 
 	// Note: below addresses are part of the block-derivation process,
 	// and required to be the same network-wide to stay in consensus.
@@ -143,21 +133,6 @@
 	// L1 address that declares the protocol versions, optional (Beta feature)
 	ProtocolVersionsAddress common.Address `json:"protocol_versions_address,omitempty"`
 
-<<<<<<< HEAD
-	// L1 DataAvailabilityChallenge contract proxy address
-	DAChallengeAddress common.Address `json:"da_challenge_address,omitempty"`
-
-	// DA challenge window value set on the DAC contract. Used in plasma mode
-	// to compute when a commitment can no longer be challenged.
-	DAChallengeWindow uint64 `json:"da_challenge_window"`
-
-	// DA resolve window value set on the DAC contract. Used in plasma mode
-	// to compute when a challenge expires and trigger a reorg if needed.
-	DAResolveWindow uint64 `json:"da_resolve_window"`
-
-	// UsePlasma is activated when the chain is in plasma mode.
-	UsePlasma bool `json:"use_plasma"`
-=======
 	// Plasma Config. We are in the process of migrating to the PlasmaConfig from these legacy top level values
 	PlasmaConfig *PlasmaConfig `json:"plasma_config,omitempty"`
 
@@ -174,7 +149,6 @@
 
 	// LegacyUsePlasma is activated when the chain is in plasma mode.
 	LegacyUsePlasma bool `json:"use_plasma,omitempty"`
->>>>>>> 8439723a
 }
 
 // ValidateL1Config checks L1 config variables for errors.
@@ -339,19 +313,6 @@
 	if cfg.L2ChainID.Sign() < 1 {
 		return ErrL2ChainIDNotPositive
 	}
-<<<<<<< HEAD
-
-	if err := checkFork(cfg.RegolithTime, cfg.CanyonTime, "regolith", "canyon"); err != nil {
-		return err
-	}
-	if err := checkFork(cfg.CanyonTime, cfg.DeltaTime, "canyon", "delta"); err != nil {
-		return err
-	}
-	if err := checkFork(cfg.DeltaTime, cfg.EcotoneTime, "delta", "ecotone"); err != nil {
-		return err
-	}
-	if err := checkFork(cfg.EcotoneTime, cfg.FjordTime, "ecotone", "fjord"); err != nil {
-=======
 	if err := validatePlasmaConfig(cfg); err != nil {
 		return err
 	}
@@ -366,17 +327,12 @@
 		return err
 	}
 	if err := checkFork(cfg.EcotoneTime, cfg.FjordTime, Ecotone, Fjord); err != nil {
->>>>>>> 8439723a
-		return err
-	}
-
-	return nil
-}
-
-<<<<<<< HEAD
-// checkFork checks that fork A is before or at the same time as fork B
-func checkFork(a, b *uint64, aName, bName string) error {
-=======
+		return err
+	}
+
+	return nil
+}
+
 // validatePlasmaConfig checks the two approaches to configuring plasma mode.
 // If the legacy values are set, they are copied to the new location. If both are set, they are check for consistency.
 func validatePlasmaConfig(cfg *Config) error {
@@ -416,7 +372,6 @@
 
 // checkFork checks that fork A is before or at the same time as fork B
 func checkFork(a, b *uint64, aName, bName ForkName) error {
->>>>>>> 8439723a
 	if a == nil && b == nil {
 		return nil
 	}
@@ -456,7 +411,42 @@
 	return c.EcotoneTime != nil && timestamp >= *c.EcotoneTime
 }
 
-<<<<<<< HEAD
+// IsFjord returns true if the Fjord hardfork is active at or past the given timestamp.
+func (c *Config) IsFjord(timestamp uint64) bool {
+	return c.FjordTime != nil && timestamp >= *c.FjordTime
+}
+
+// IsFjordActivationBlock returns whether the specified block is the first block subject to the
+// Fjord upgrade.
+func (c *Config) IsFjordActivationBlock(l2BlockTime uint64) bool {
+	return c.IsFjord(l2BlockTime) &&
+		l2BlockTime >= c.BlockTime &&
+		!c.IsFjord(l2BlockTime-c.BlockTime)
+}
+
+// IsInterop returns true if the Interop hardfork is active at or past the given timestamp.
+func (c *Config) IsInterop(timestamp uint64) bool {
+	return c.InteropTime != nil && timestamp >= *c.InteropTime
+}
+
+func (c *Config) IsRegolithActivationBlock(l2BlockTime uint64) bool {
+	return c.IsRegolith(l2BlockTime) &&
+		l2BlockTime >= c.BlockTime &&
+		!c.IsRegolith(l2BlockTime-c.BlockTime)
+}
+
+func (c *Config) IsCanyonActivationBlock(l2BlockTime uint64) bool {
+	return c.IsCanyon(l2BlockTime) &&
+		l2BlockTime >= c.BlockTime &&
+		!c.IsCanyon(l2BlockTime-c.BlockTime)
+}
+
+func (c *Config) IsDeltaActivationBlock(l2BlockTime uint64) bool {
+	return c.IsDelta(l2BlockTime) &&
+		l2BlockTime >= c.BlockTime &&
+		!c.IsDelta(l2BlockTime-c.BlockTime)
+}
+
 // IsEcotoneActivationBlock returns whether the specified block is the first block subject to the
 // Ecotone upgrade. Ecotone activation at genesis does not count.
 func (c *Config) IsEcotoneActivationBlock(l2BlockTime uint64) bool {
@@ -465,64 +455,12 @@
 		!c.IsEcotone(l2BlockTime-c.BlockTime)
 }
 
-=======
->>>>>>> 8439723a
-// IsFjord returns true if the Fjord hardfork is active at or past the given timestamp.
-func (c *Config) IsFjord(timestamp uint64) bool {
-	return c.FjordTime != nil && timestamp >= *c.FjordTime
-}
-
-<<<<<<< HEAD
-=======
-// IsFjordActivationBlock returns whether the specified block is the first block subject to the
-// Fjord upgrade.
-func (c *Config) IsFjordActivationBlock(l2BlockTime uint64) bool {
-	return c.IsFjord(l2BlockTime) &&
-		l2BlockTime >= c.BlockTime &&
-		!c.IsFjord(l2BlockTime-c.BlockTime)
-}
-
->>>>>>> 8439723a
-// IsInterop returns true if the Interop hardfork is active at or past the given timestamp.
-func (c *Config) IsInterop(timestamp uint64) bool {
-	return c.InteropTime != nil && timestamp >= *c.InteropTime
-}
-
-<<<<<<< HEAD
-=======
-func (c *Config) IsRegolithActivationBlock(l2BlockTime uint64) bool {
-	return c.IsRegolith(l2BlockTime) &&
-		l2BlockTime >= c.BlockTime &&
-		!c.IsRegolith(l2BlockTime-c.BlockTime)
-}
-
-func (c *Config) IsCanyonActivationBlock(l2BlockTime uint64) bool {
-	return c.IsCanyon(l2BlockTime) &&
-		l2BlockTime >= c.BlockTime &&
-		!c.IsCanyon(l2BlockTime-c.BlockTime)
-}
-
-func (c *Config) IsDeltaActivationBlock(l2BlockTime uint64) bool {
-	return c.IsDelta(l2BlockTime) &&
-		l2BlockTime >= c.BlockTime &&
-		!c.IsDelta(l2BlockTime-c.BlockTime)
-}
-
-// IsEcotoneActivationBlock returns whether the specified block is the first block subject to the
-// Ecotone upgrade. Ecotone activation at genesis does not count.
-func (c *Config) IsEcotoneActivationBlock(l2BlockTime uint64) bool {
-	return c.IsEcotone(l2BlockTime) &&
-		l2BlockTime >= c.BlockTime &&
-		!c.IsEcotone(l2BlockTime-c.BlockTime)
-}
-
 func (c *Config) IsInteropActivationBlock(l2BlockTime uint64) bool {
 	return c.IsInterop(l2BlockTime) &&
 		l2BlockTime >= c.BlockTime &&
 		!c.IsInterop(l2BlockTime-c.BlockTime)
 }
 
->>>>>>> 8439723a
 // ForkchoiceUpdatedVersion returns the EngineAPIMethod suitable for the chain hard fork version.
 func (c *Config) ForkchoiceUpdatedVersion(attr *eth.PayloadAttributes) eth.EngineAPIMethod {
 	if attr == nil {
@@ -563,31 +501,6 @@
 	}
 }
 
-<<<<<<< HEAD
-// PlasmaConfig validates and returns the plasma config from the rollup config.
-func (c *Config) PlasmaConfig() (plasma.Config, error) {
-	if c.DAChallengeAddress == (common.Address{}) {
-		return plasma.Config{}, fmt.Errorf("missing DAChallengeAddress")
-	}
-	if c.DAChallengeWindow == uint64(0) {
-		return plasma.Config{}, fmt.Errorf("missing DAChallengeWindow")
-	}
-	if c.DAResolveWindow == uint64(0) {
-		return plasma.Config{}, fmt.Errorf("missing DAResolveWindow")
-	}
-	return plasma.Config{
-		DAChallengeContractAddress: c.DAChallengeAddress,
-		ChallengeWindow:            c.DAChallengeWindow,
-		ResolveWindow:              c.DAResolveWindow,
-	}, nil
-}
-
-// SyncLookback computes the number of blocks to walk back in order to find the correct L1 origin.
-// In plasma mode longest possible window is challenge + resolve windows.
-func (c *Config) SyncLookback() uint64 {
-	if c.UsePlasma {
-		if win := (c.DAChallengeWindow + c.DAResolveWindow); win > c.SeqWindowSize {
-=======
 // GetOPPlasmaConfig validates and returns the plasma config from the rollup config.
 func (c *Config) GetOPPlasmaConfig() (plasma.Config, error) {
 	if c.PlasmaConfig == nil {
@@ -620,44 +533,10 @@
 func (c *Config) SyncLookback() uint64 {
 	if c.PlasmaEnabled() {
 		if win := (c.PlasmaConfig.DAChallengeWindow + c.PlasmaConfig.DAResolveWindow); win > c.SeqWindowSize {
->>>>>>> 8439723a
 			return win
 		}
 	}
 	return c.SeqWindowSize
-<<<<<<< HEAD
-}
-
-// IsFermat returns true if the Fermat hardfork is active at or past the given block.
-func (c *Config) IsFermat(num *big.Int) bool {
-	return isBlockForked(c.Fermat, num)
-}
-
-// IsSnow returns whether the time is either equal to the Snow fork time or greater.
-func (c *Config) IsSnow(time uint64) bool {
-	return isTimestampForked(c.SnowTime, time)
-}
-
-// isBlockForked returns whether a fork scheduled at block s is active at the
-// given head block. Whilst this method is the same as isTimestampForked, they
-// are explicitly separate for clearer reading.
-func isBlockForked(s, head *big.Int) bool {
-	if s == nil || head == nil {
-		return false
-	}
-	return s.Cmp(head) <= 0
-}
-
-// isTimestampForked returns whether a fork scheduled at timestamp s is active
-// at the given head timestamp. Whilst this method is the same as isBlockForked,
-// they are explicitly separate for clearer reading.
-func isTimestampForked(s *uint64, head uint64) bool {
-	if s == nil {
-		return false
-	}
-	return *s <= head
-=======
->>>>>>> 8439723a
 }
 
 // Description outputs a banner describing the important parts of rollup configuration in a human-readable form.
@@ -694,14 +573,6 @@
 	banner += fmt.Sprintf("  - Ecotone: %s\n", fmtForkTimeOrUnset(c.EcotoneTime))
 	banner += fmt.Sprintf("  - Fjord: %s\n", fmtForkTimeOrUnset(c.FjordTime))
 	banner += fmt.Sprintf("  - Interop: %s\n", fmtForkTimeOrUnset(c.InteropTime))
-<<<<<<< HEAD
-
-	banner += "OPBNB hard forks (block based):\n"
-	banner += fmt.Sprintf(" - Fermat:              #%-8v\n", c.Fermat)
-	banner += "OPBNB hard forks (timestamp based):\n"
-	banner += fmt.Sprintf(" - Snow: %s\n", fmtForkTimeOrUnset(c.SnowTime))
-=======
->>>>>>> 8439723a
 	// Report the protocol version
 	banner += fmt.Sprintf("Node supports up to OP-Stack Protocol Version: %s\n", OPStackSupport)
 	if c.PlasmaConfig != nil {
@@ -738,12 +609,7 @@
 		"ecotone_time", fmtForkTimeOrUnset(c.EcotoneTime),
 		"fjord_time", fmtForkTimeOrUnset(c.FjordTime),
 		"interop_time", fmtForkTimeOrUnset(c.InteropTime),
-<<<<<<< HEAD
-		"fermat", c.Fermat,
-		"snow_time", fmtForkTimeOrUnset(c.SnowTime),
-=======
 		"plasma_mode", c.PlasmaConfig != nil,
->>>>>>> 8439723a
 	)
 }
 
