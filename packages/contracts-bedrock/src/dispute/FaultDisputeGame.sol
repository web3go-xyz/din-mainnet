// SPDX-License-Identifier: MIT
pragma solidity 0.8.15;

<<<<<<< HEAD
import { FixedPointMathLib } from "solady/utils/FixedPointMathLib.sol";
=======
import { FixedPointMathLib } from "@solady/utils/FixedPointMathLib.sol";
>>>>>>> 8439723a

import { IDelayedWETH } from "src/dispute/interfaces/IDelayedWETH.sol";
import { IDisputeGame } from "src/dispute/interfaces/IDisputeGame.sol";
import { IFaultDisputeGame } from "src/dispute/interfaces/IFaultDisputeGame.sol";
import { IInitializable } from "src/dispute/interfaces/IInitializable.sol";
import { IBigStepper, IPreimageOracle } from "src/dispute/interfaces/IBigStepper.sol";
import { IAnchorStateRegistry } from "src/dispute/interfaces/IAnchorStateRegistry.sol";

import { Clone } from "@solady/utils/Clone.sol";
import { Types } from "src/libraries/Types.sol";
import { ISemver } from "src/universal/ISemver.sol";
<<<<<<< HEAD
import { LibClock } from "src/dispute/lib/LibUDT.sol";
=======
>>>>>>> 8439723a

import { Types } from "src/libraries/Types.sol";
import { Hashing } from "src/libraries/Hashing.sol";
import { RLPReader } from "src/libraries/rlp/RLPReader.sol";
import "src/dispute/lib/Types.sol";
import "src/dispute/lib/Errors.sol";

/// @title FaultDisputeGame
/// @notice An implementation of the `IFaultDisputeGame` interface.
contract FaultDisputeGame is IFaultDisputeGame, Clone, ISemver {
    ////////////////////////////////////////////////////////////////
    //                         State Vars                         //
    ////////////////////////////////////////////////////////////////

    /// @notice The absolute prestate of the instruction trace. This is a constant that is defined
    ///         by the program that is being used to execute the trace.
    Claim internal immutable ABSOLUTE_PRESTATE;

    /// @notice The max depth of the game.
    uint256 internal immutable MAX_GAME_DEPTH;

    /// @notice The max depth of the output bisection portion of the position tree. Immediately beneath
    ///         this depth, execution trace bisection begins.
    uint256 internal immutable SPLIT_DEPTH;

<<<<<<< HEAD
    /// @notice The duration of the game.
    Duration internal immutable GAME_DURATION;
=======
    /// @notice The maximum duration that may accumulate on a team's chess clock before they may no longer respond.
    Duration internal immutable MAX_CLOCK_DURATION;
>>>>>>> 8439723a

    /// @notice An onchain VM that performs single instruction steps on a fault proof program trace.
    IBigStepper internal immutable VM;

    /// @notice The game type ID.
    GameType internal immutable GAME_TYPE;

    /// @notice WETH contract for holding ETH.
    IDelayedWETH internal immutable WETH;

    /// @notice The anchor state registry.
    IAnchorStateRegistry internal immutable ANCHOR_STATE_REGISTRY;
<<<<<<< HEAD

    /// @notice The chain ID of the L2 network this contract argues about.
    uint256 internal immutable L2_CHAIN_ID;
=======

    /// @notice The chain ID of the L2 network this contract argues about.
    uint256 internal immutable L2_CHAIN_ID;

    /// @notice The duration of the clock extension. Will be doubled if the grandchild is the root claim of an execution
    ///         trace bisection subgame.
    Duration internal immutable CLOCK_EXTENSION;
>>>>>>> 8439723a

    /// @notice The global root claim's position is always at gindex 1.
    Position internal constant ROOT_POSITION = Position.wrap(1);

<<<<<<< HEAD
    /// @notice The flag set in the `bond` field of a `ClaimData` struct to indicate that the bond has been claimed.
    uint128 internal constant CLAIMED_BOND_FLAG = type(uint128).max;
=======
    /// @notice The index of the block number in the RLP-encoded block header.
    /// @dev Consensus encoding reference:
    /// https://github.com/paradigmxyz/reth/blob/5f82993c23164ce8ccdc7bf3ae5085205383a5c8/crates/primitives/src/header.rs#L368
    uint256 internal constant HEADER_BLOCK_NUMBER_INDEX = 8;

    /// @notice Semantic version.
    /// @custom:semver 1.2.0
    string public constant version = "1.2.0";
>>>>>>> 8439723a

    /// @notice The starting timestamp of the game
    Timestamp public createdAt;

    /// @notice The timestamp of the game's global resolution.
    Timestamp public resolvedAt;
<<<<<<< HEAD

    /// @inheritdoc IDisputeGame
    GameStatus public status;
=======

    /// @inheritdoc IDisputeGame
    GameStatus public status;

    /// @notice Flag for the `initialize` function to prevent re-initialization.
    bool internal initialized;

    /// @notice Flag for whether or not the L2 block number claim has been invalidated via `challengeRootL2Block`.
    bool public l2BlockNumberChallenged;

    /// @notice The challenger of the L2 block number claim. Should always be `address(0)` if `l2BlockNumberChallenged`
    ///         is `false`. Should be the address of the challenger if `l2BlockNumberChallenged` is `true`.
    address public l2BlockNumberChallenger;
>>>>>>> 8439723a

    /// @notice An append-only array of all claims made during the dispute game.
    ClaimData[] public claimData;

    /// @notice Credited balances for winning participants.
    mapping(address => uint256) public credit;

    /// @notice A mapping to allow for constant-time lookups of existing claims.
    mapping(Hash => bool) public claims;

    /// @notice A mapping of subgames rooted at a claim index to other claim indices in the subgame.
    mapping(uint256 => uint256[]) public subgames;

    /// @notice A mapping of resolved subgames rooted at a claim index.
    mapping(uint256 => bool) public resolvedSubgames;

<<<<<<< HEAD
    /// @notice Flag for the `initialize` function to prevent re-initialization.
    bool internal initialized;

    /// @notice The latest finalized output root, serving as the anchor for output bisection.
    OutputRoot public startingOutputRoot;

    /// @notice Semantic version.
    /// @custom:semver 0.8.1
    string public constant version = "0.8.1";
=======
    /// @notice A mapping of claim indices to resolution checkpoints.
    mapping(uint256 => ResolutionCheckpoint) public resolutionCheckpoints;

    /// @notice The latest finalized output root, serving as the anchor for output bisection.
    OutputRoot public startingOutputRoot;
>>>>>>> 8439723a

    /// @param _gameType The type ID of the game.
    /// @param _absolutePrestate The absolute prestate of the instruction trace.
    /// @param _maxGameDepth The maximum depth of bisection.
    /// @param _splitDepth The final depth of the output bisection portion of the game.
<<<<<<< HEAD
    /// @param _gameDuration The duration of the game.
=======
    /// @param _clockExtension The clock extension to perform when the remaining duration is less than the extension.
    /// @param _maxClockDuration The maximum amount of time that may accumulate on a team's chess clock.
>>>>>>> 8439723a
    /// @param _vm An onchain VM that performs single instruction steps on an FPP trace.
    /// @param _weth WETH contract for holding ETH.
    /// @param _anchorStateRegistry The contract that stores the anchor state for each game type.
    /// @param _l2ChainId Chain ID of the L2 network this contract argues about.
    constructor(
        GameType _gameType,
        Claim _absolutePrestate,
        uint256 _maxGameDepth,
        uint256 _splitDepth,
<<<<<<< HEAD
        Duration _gameDuration,
=======
        Duration _clockExtension,
        Duration _maxClockDuration,
>>>>>>> 8439723a
        IBigStepper _vm,
        IDelayedWETH _weth,
        IAnchorStateRegistry _anchorStateRegistry,
        uint256 _l2ChainId
    ) {
<<<<<<< HEAD
        // The split depth cannot be greater than or equal to the max game depth.
        if (_splitDepth >= _maxGameDepth) revert InvalidSplitDepth();
=======
        // The max game depth may not be greater than `LibPosition.MAX_POSITION_BITLEN - 1`.
        if (_maxGameDepth > LibPosition.MAX_POSITION_BITLEN - 1) revert MaxDepthTooLarge();
        // The split depth cannot be greater than or equal to the max game depth.
        if (_splitDepth >= _maxGameDepth) revert InvalidSplitDepth();
        // The clock extension may not be greater than the max clock duration.
        if (_clockExtension.raw() > _maxClockDuration.raw()) revert InvalidClockExtension();
>>>>>>> 8439723a

        GAME_TYPE = _gameType;
        ABSOLUTE_PRESTATE = _absolutePrestate;
        MAX_GAME_DEPTH = _maxGameDepth;
        SPLIT_DEPTH = _splitDepth;
<<<<<<< HEAD
        GAME_DURATION = _gameDuration;
=======
        CLOCK_EXTENSION = _clockExtension;
        MAX_CLOCK_DURATION = _maxClockDuration;
>>>>>>> 8439723a
        VM = _vm;
        WETH = _weth;
        ANCHOR_STATE_REGISTRY = _anchorStateRegistry;
        L2_CHAIN_ID = _l2ChainId;
<<<<<<< HEAD
=======
    }

    /// @inheritdoc IInitializable
    function initialize() public payable virtual {
        // SAFETY: Any revert in this function will bubble up to the DisputeGameFactory and
        // prevent the game from being created.
        //
        // Implicit assumptions:
        // - The `gameStatus` state variable defaults to 0, which is `GameStatus.IN_PROGRESS`
        // - The dispute game factory will enforce the required bond to initialize the game.
        //
        // Explicit checks:
        // - The game must not have already been initialized.
        // - An output root cannot be proposed at or before the starting block number.

        // INVARIANT: The game must not have already been initialized.
        if (initialized) revert AlreadyInitialized();

        // Grab the latest anchor root.
        (Hash root, uint256 rootBlockNumber) = ANCHOR_STATE_REGISTRY.anchors(GAME_TYPE);

        // Should only happen if this is a new game type that hasn't been set up yet.
        if (root.raw() == bytes32(0)) revert AnchorRootNotFound();

        // Set the starting output root.
        startingOutputRoot = OutputRoot({ l2BlockNumber: rootBlockNumber, root: root });

        // Revert if the calldata size is not the expected length.
        //
        // This is to prevent adding extra or omitting bytes from to `extraData` that result in a different game UUID
        // in the factory, but are not used by the game, which would allow for multiple dispute games for the same
        // output proposal to be created.
        //
        // Expected length: 0x7A
        // - 0x04 selector
        // - 0x14 creator address
        // - 0x20 root claim
        // - 0x20 l1 head
        // - 0x20 extraData
        // - 0x02 CWIA bytes
        assembly {
            if iszero(eq(calldatasize(), 0x7A)) {
                // Store the selector for `BadExtraData()` & revert
                mstore(0x00, 0x9824bdab)
                revert(0x1C, 0x04)
            }
        }

        // Do not allow the game to be initialized if the root claim corresponds to a block at or before the
        // configured starting block number.
        if (l2BlockNumber() <= rootBlockNumber) revert UnexpectedRootClaim(rootClaim());

        // Set the root claim
        claimData.push(
            ClaimData({
                parentIndex: type(uint32).max,
                counteredBy: address(0),
                claimant: gameCreator(),
                bond: uint128(msg.value),
                claim: rootClaim(),
                position: ROOT_POSITION,
                clock: LibClock.wrap(Duration.wrap(0), Timestamp.wrap(uint64(block.timestamp)))
            })
        );

        // Set the game as initialized.
        initialized = true;

        // Deposit the bond.
        WETH.deposit{ value: msg.value }();

        // Set the game's starting timestamp
        createdAt = Timestamp.wrap(uint64(block.timestamp));
>>>>>>> 8439723a
    }

    /// @notice Receive function to allow the contract to receive ETH.
    receive() external payable { }

    /// @notice Fallback function to allow the contract to receive ETH.
    fallback() external payable { }

    ////////////////////////////////////////////////////////////////
    //                  `IFaultDisputeGame` impl                  //
    ////////////////////////////////////////////////////////////////

    /// @inheritdoc IFaultDisputeGame
    function step(
        uint256 _claimIndex,
        bool _isAttack,
        bytes calldata _stateData,
        bytes calldata _proof
    )
        public
        virtual
    {
        // INVARIANT: Steps cannot be made unless the game is currently in progress.
        if (status != GameStatus.IN_PROGRESS) revert GameNotInProgress();

        // Get the parent. If it does not exist, the call will revert with OOB.
        ClaimData storage parent = claimData[_claimIndex];

        // Pull the parent position out of storage.
        Position parentPos = parent.position;
        // Determine the position of the step.
        Position stepPos = parentPos.move(_isAttack);

        // INVARIANT: A step cannot be made unless the move position is 1 below the `MAX_GAME_DEPTH`
        if (stepPos.depth() != MAX_GAME_DEPTH + 1) revert InvalidParent();

        // Determine the expected pre & post states of the step.
        Claim preStateClaim;
        ClaimData storage postState;
        if (_isAttack) {
            // If the step position's index at depth is 0, the prestate is the absolute
            // prestate.
            // If the step is an attack at a trace index > 0, the prestate exists elsewhere in
            // the game state.
            // NOTE: We localize the `indexAtDepth` for the current execution trace subgame by finding
            //       the remainder of the index at depth divided by 2 ** (MAX_GAME_DEPTH - SPLIT_DEPTH),
            //       which is the number of leaves in each execution trace subgame. This is so that we can
            //       determine whether or not the step position is represents the `ABSOLUTE_PRESTATE`.
            preStateClaim = (stepPos.indexAtDepth() % (1 << (MAX_GAME_DEPTH - SPLIT_DEPTH))) == 0
                ? ABSOLUTE_PRESTATE
                : _findTraceAncestor(Position.wrap(parentPos.raw() - 1), parent.parentIndex, false).claim;
            // For all attacks, the poststate is the parent claim.
            postState = parent;
        } else {
            // If the step is a defense, the poststate exists elsewhere in the game state,
            // and the parent claim is the expected pre-state.
            preStateClaim = parent.claim;
            postState = _findTraceAncestor(Position.wrap(parentPos.raw() + 1), parent.parentIndex, false);
        }

        // INVARIANT: The prestate is always invalid if the passed `_stateData` is not the
        //            preimage of the prestate claim hash.
        //            We ignore the highest order byte of the digest because it is used to
        //            indicate the VM Status and is added after the digest is computed.
        if (keccak256(_stateData) << 8 != preStateClaim.raw() << 8) revert InvalidPrestate();

        // Compute the local preimage context for the step.
        Hash uuid = _findLocalContext(_claimIndex);

        // INVARIANT: If a step is an attack, the poststate is valid if the step produces
        //            the same poststate hash as the parent claim's value.
        //            If a step is a defense:
        //              1. If the parent claim and the found post state agree with each other
        //                 (depth diff % 2 == 0), the step is valid if it produces the same
        //                 state hash as the post state's claim.
        //              2. If the parent claim and the found post state disagree with each other
        //                 (depth diff % 2 != 0), the parent cannot be countered unless the step
        //                 produces the same state hash as `postState.claim`.
        // SAFETY:    While the `attack` path does not need an extra check for the post
        //            state's depth in relation to the parent, we don't need another
        //            branch because (n - n) % 2 == 0.
        bool validStep = VM.step(_stateData, _proof, uuid.raw()) == postState.claim.raw();
        bool parentPostAgree = (parentPos.depth() - postState.position.depth()) % 2 == 0;
        if (parentPostAgree == validStep) revert ValidStep();

        // INVARIANT: A step cannot be made against a claim for a second time.
        if (parent.counteredBy != address(0)) revert DuplicateStep();

        // Set the parent claim as countered. We do not need to append a new claim to the game;
        // instead, we can just set the existing parent as countered.
        parent.counteredBy = msg.sender;
    }

    /// @notice Generic move function, used for both `attack` and `defend` moves.
<<<<<<< HEAD
    /// @param _challengeIndex The index of the claim being moved against.
    /// @param _claim The claim at the next logical position in the game.
    /// @param _isAttack Whether or not the move is an attack or defense.
    function move(uint256 _challengeIndex, Claim _claim, bool _isAttack) public payable virtual {
=======
    /// @param _disputed The disputed `Claim`.
    /// @param _challengeIndex The index of the claim being moved against.
    /// @param _claim The claim at the next logical position in the game.
    /// @param _isAttack Whether or not the move is an attack or defense.
    function move(Claim _disputed, uint256 _challengeIndex, Claim _claim, bool _isAttack) public payable virtual {
>>>>>>> 8439723a
        // INVARIANT: Moves cannot be made unless the game is currently in progress.
        if (status != GameStatus.IN_PROGRESS) revert GameNotInProgress();

        // Get the parent. If it does not exist, the call will revert with OOB.
        ClaimData memory parent = claimData[_challengeIndex];

        // INVARIANT: The claim at the _challengeIndex must be the disputed claim.
        if (Claim.unwrap(parent.claim) != Claim.unwrap(_disputed)) revert InvalidDisputedClaimIndex();

        // Compute the position that the claim commits to. Because the parent's position is already
        // known, we can compute the next position by moving left or right depending on whether
        // or not the move is an attack or defense.
        Position parentPos = parent.position;
        Position nextPosition = parentPos.move(_isAttack);
        uint256 nextPositionDepth = nextPosition.depth();

        // INVARIANT: A defense can never be made against the root claim of either the output root game or any
        //            of the execution trace bisection subgames. This is because the root claim commits to the
        //            entire state. Therefore, the only valid defense is to do nothing if it is agreed with.
        if ((_challengeIndex == 0 || nextPositionDepth == SPLIT_DEPTH + 2) && !_isAttack) {
            revert CannotDefendRootClaim();
        }
<<<<<<< HEAD
=======

        // INVARIANT: No moves against the root claim can be made after it has been challenged with
        //            `challengeRootL2Block`.`
        if (l2BlockNumberChallenged && _challengeIndex == 0) revert L2BlockNumberChallenged();
>>>>>>> 8439723a

        // INVARIANT: A move can never surpass the `MAX_GAME_DEPTH`. The only option to counter a
        //            claim at this depth is to perform a single instruction step on-chain via
        //            the `step` function to prove that the state transition produces an unexpected
        //            post-state.
        if (nextPositionDepth > MAX_GAME_DEPTH) revert GameDepthExceeded();
<<<<<<< HEAD

        // When the next position surpasses the split depth (i.e., it is the root claim of an execution
        // trace bisection sub-game), we need to perform some extra verification steps.
        if (nextPositionDepth == SPLIT_DEPTH + 1) {
            _verifyExecBisectionRoot(_claim, _challengeIndex, parentPos, _isAttack);
        }

        // INVARIANT: The `msg.value` must be sufficient to cover the required bond.
        if (getRequiredBond(nextPosition) > msg.value) revert InsufficientBond();
=======
>>>>>>> 8439723a

        // When the next position surpasses the split depth (i.e., it is the root claim of an execution
        // trace bisection sub-game), we need to perform some extra verification steps.
        if (nextPositionDepth == SPLIT_DEPTH + 1) {
            _verifyExecBisectionRoot(_claim, _challengeIndex, parentPos, _isAttack);
        }

        // INVARIANT: The `msg.value` must exactly equal the required bond.
        if (getRequiredBond(nextPosition) != msg.value) revert IncorrectBondAmount();

        // Compute the duration of the next clock. This is done by adding the duration of the
        // grandparent claim to the difference between the current block timestamp and the
        // parent's clock timestamp.
<<<<<<< HEAD
        Duration nextDuration = Duration.wrap(
            uint64(
                // First, fetch the duration of the grandparent claim.
                grandparentClock.duration().raw()
                // Second, add the difference between the current block timestamp and the
                // parent's clock timestamp.
                + block.timestamp - parent.clock.timestamp().raw()
            )
        );
=======
        Duration nextDuration = getChallengerDuration(_challengeIndex);
>>>>>>> 8439723a

        // INVARIANT: A move can never be made once its clock has exceeded `MAX_CLOCK_DURATION`
        //            seconds of time.
<<<<<<< HEAD
        if (nextDuration.raw() > GAME_DURATION.raw() >> 1) revert ClockTimeExceeded();
=======
        if (nextDuration.raw() == MAX_CLOCK_DURATION.raw()) revert ClockTimeExceeded();

        // If the remaining clock time has less than `CLOCK_EXTENSION` seconds remaining, grant the potential
        // grandchild's clock `CLOCK_EXTENSION` seconds. This is to ensure that, even if a player has to inherit another
        // team's clock to counter a freeloader claim, they will always have enough time to to respond. This extension
        // is bounded by the depth of the tree. If the potential grandchild is an execution trace bisection root, the
        // clock extension is doubled. This is to allow for extra time for the off-chain challenge agent to generate
        // the initial instruction trace on the native FPVM.
        if (nextDuration.raw() > MAX_CLOCK_DURATION.raw() - CLOCK_EXTENSION.raw()) {
            // If the potential grandchild is an execution trace bisection root, double the clock extension.
            uint64 extensionPeriod =
                nextPositionDepth == SPLIT_DEPTH - 1 ? CLOCK_EXTENSION.raw() * 2 : CLOCK_EXTENSION.raw();
            nextDuration = Duration.wrap(MAX_CLOCK_DURATION.raw() - extensionPeriod);
        }
>>>>>>> 8439723a

        // Construct the next clock with the new duration and the current block timestamp.
        Clock nextClock = LibClock.wrap(nextDuration, Timestamp.wrap(uint64(block.timestamp)));

        // INVARIANT: There cannot be multiple identical claims with identical moves on the same challengeIndex. Multiple
        //            claims at the same position may dispute the same challengeIndex. However, they must have different
        //            values.
<<<<<<< HEAD
        ClaimHash claimHash = _claim.hashClaimPos(nextPosition, _challengeIndex);
=======
        Hash claimHash = _claim.hashClaimPos(nextPosition, _challengeIndex);
>>>>>>> 8439723a
        if (claims[claimHash]) revert ClaimAlreadyExists();
        claims[claimHash] = true;

        // Create the new claim.
        claimData.push(
            ClaimData({
                parentIndex: uint32(_challengeIndex),
                // This is updated during subgame resolution
                counteredBy: address(0),
                claimant: msg.sender,
                bond: uint128(msg.value),
                claim: _claim,
                position: nextPosition,
                clock: nextClock
            })
        );

        // Update the subgame rooted at the parent claim.
        subgames[_challengeIndex].push(claimData.length - 1);

        // Deposit the bond.
        WETH.deposit{ value: msg.value }();

        // Emit the appropriate event for the attack or defense.
        emit Move(_challengeIndex, _claim, msg.sender);
    }

    /// @inheritdoc IFaultDisputeGame
    function attack(Claim _disputed, uint256 _parentIndex, Claim _claim) external payable {
        move(_disputed, _parentIndex, _claim, true);
    }

    /// @inheritdoc IFaultDisputeGame
    function defend(Claim _disputed, uint256 _parentIndex, Claim _claim) external payable {
        move(_disputed, _parentIndex, _claim, false);
    }

    /// @inheritdoc IFaultDisputeGame
    function addLocalData(uint256 _ident, uint256 _execLeafIdx, uint256 _partOffset) external {
        // INVARIANT: Local data can only be added if the game is currently in progress.
        if (status != GameStatus.IN_PROGRESS) revert GameNotInProgress();

        (Claim starting, Position startingPos, Claim disputed, Position disputedPos) =
            _findStartingAndDisputedOutputs(_execLeafIdx);
        Hash uuid = _computeLocalContext(starting, startingPos, disputed, disputedPos);

        IPreimageOracle oracle = VM.oracle();
        if (_ident == LocalPreimageKey.L1_HEAD_HASH) {
            // Load the L1 head hash
            oracle.loadLocalData(_ident, uuid.raw(), l1Head().raw(), 32, _partOffset);
        } else if (_ident == LocalPreimageKey.STARTING_OUTPUT_ROOT) {
            // Load the starting proposal's output root.
            oracle.loadLocalData(_ident, uuid.raw(), starting.raw(), 32, _partOffset);
        } else if (_ident == LocalPreimageKey.DISPUTED_OUTPUT_ROOT) {
            // Load the disputed proposal's output root
            oracle.loadLocalData(_ident, uuid.raw(), disputed.raw(), 32, _partOffset);
        } else if (_ident == LocalPreimageKey.DISPUTED_L2_BLOCK_NUMBER) {
            // Load the disputed proposal's L2 block number as a big-endian uint64 in the
            // high order 8 bytes of the word.

            // We add the index at depth + 1 to the starting block number to get the disputed L2
            // block number.
            uint256 l2Number = startingOutputRoot.l2BlockNumber + disputedPos.traceIndex(SPLIT_DEPTH) + 1;

            oracle.loadLocalData(_ident, uuid.raw(), bytes32(l2Number << 0xC0), 8, _partOffset);
        } else if (_ident == LocalPreimageKey.CHAIN_ID) {
            // Load the chain ID as a big-endian uint64 in the high order 8 bytes of the word.
            oracle.loadLocalData(_ident, uuid.raw(), bytes32(L2_CHAIN_ID << 0xC0), 8, _partOffset);
        } else {
            revert InvalidLocalIdent();
        }
    }

    /// @inheritdoc IFaultDisputeGame
<<<<<<< HEAD
    function l1Head() public pure returns (Hash l1Head_) {
        l1Head_ = Hash.wrap(_getArgFixedBytes(0x20));
    }

    /// @inheritdoc IFaultDisputeGame
    function l2BlockNumber() public pure returns (uint256 l2BlockNumber_) {
        l2BlockNumber_ = _getArgUint256(0x40);
=======
    function getNumToResolve(uint256 _claimIndex) public view returns (uint256 numRemainingChildren_) {
        ResolutionCheckpoint storage checkpoint = resolutionCheckpoints[_claimIndex];
        uint256[] storage challengeIndices = subgames[_claimIndex];
        uint256 challengeIndicesLen = challengeIndices.length;

        numRemainingChildren_ = challengeIndicesLen - checkpoint.subgameIndex;
    }

    /// @inheritdoc IFaultDisputeGame
    function l2BlockNumber() public pure returns (uint256 l2BlockNumber_) {
        l2BlockNumber_ = _getArgUint256(0x54);
    }

    /// @inheritdoc IFaultDisputeGame
    function startingBlockNumber() external view returns (uint256 startingBlockNumber_) {
        startingBlockNumber_ = startingOutputRoot.l2BlockNumber;
    }

    /// @inheritdoc IFaultDisputeGame
    function startingRootHash() external view returns (Hash startingRootHash_) {
        startingRootHash_ = startingOutputRoot.root;
    }

    /// @notice Challenges the root L2 block number by providing the preimage of the output root and the L2 block header
    ///         and showing that the committed L2 block number is incorrect relative to the claimed L2 block number.
    /// @param _outputRootProof The output root proof.
    /// @param _headerRLP The RLP-encoded L2 block header.
    function challengeRootL2Block(
        Types.OutputRootProof calldata _outputRootProof,
        bytes calldata _headerRLP
    )
        external
    {
        // INVARIANT: Moves cannot be made unless the game is currently in progress.
        if (status != GameStatus.IN_PROGRESS) revert GameNotInProgress();

        // The root L2 block claim can only be challenged once.
        if (l2BlockNumberChallenged) revert L2BlockNumberChallenged();

        // Verify the output root preimage.
        if (Hashing.hashOutputRootProof(_outputRootProof) != rootClaim().raw()) revert InvalidOutputRootProof();

        // Verify the block hash preimage.
        if (keccak256(_headerRLP) != _outputRootProof.latestBlockhash) revert InvalidHeaderRLP();

        // Decode the header RLP to find the number of the block. In the consensus encoding, the timestamp
        // is the 9th element in the list that represents the block header.
        RLPReader.RLPItem[] memory headerContents = RLPReader.readList(RLPReader.toRLPItem(_headerRLP));
        bytes memory rawBlockNumber = RLPReader.readBytes(headerContents[HEADER_BLOCK_NUMBER_INDEX]);

        // Sanity check the block number string length.
        if (rawBlockNumber.length > 32) revert InvalidHeaderRLP();

        // Convert the raw, left-aligned block number to a uint256 by aligning it as a big-endian
        // number in the low-order bytes of a 32-byte word.
        //
        // SAFETY: The length of `rawBlockNumber` is checked above to ensure it is at most 32 bytes.
        uint256 blockNumber;
        assembly {
            blockNumber := shr(shl(0x03, sub(0x20, mload(rawBlockNumber))), mload(add(rawBlockNumber, 0x20)))
        }

        // Ensure the block number does not match the block number claimed in the dispute game.
        if (blockNumber == l2BlockNumber()) revert BlockNumberMatches();

        // Issue a special counter to the root claim. This counter will always win the root claim subgame, and receive
        // the bond from the root claimant.
        l2BlockNumberChallenger = msg.sender;
        l2BlockNumberChallenged = true;
>>>>>>> 8439723a
    }

    ////////////////////////////////////////////////////////////////
    //                    `IDisputeGame` impl                     //
    ////////////////////////////////////////////////////////////////

    /// @inheritdoc IDisputeGame
    function resolve() external returns (GameStatus status_) {
        // INVARIANT: Resolution cannot occur unless the game is currently in progress.
        if (status != GameStatus.IN_PROGRESS) revert GameNotInProgress();

        // INVARIANT: Resolution cannot occur unless the absolute root subgame has been resolved.
        if (!resolvedSubgames[0]) revert OutOfOrderResolution();

        // Update the global game status; The dispute has concluded.
        status_ = claimData[0].counteredBy == address(0) ? GameStatus.DEFENDER_WINS : GameStatus.CHALLENGER_WINS;
        resolvedAt = Timestamp.wrap(uint64(block.timestamp));

<<<<<<< HEAD
        // Update the global game status; The dispute has concluded.
        status_ = claimData[0].counteredBy == address(0) ? GameStatus.DEFENDER_WINS : GameStatus.CHALLENGER_WINS;
        resolvedAt = Timestamp.wrap(uint64(block.timestamp));

=======
>>>>>>> 8439723a
        // Update the status and emit the resolved event, note that we're performing an assignment here.
        emit Resolved(status = status_);

        // Try to update the anchor state, this should not revert.
        ANCHOR_STATE_REGISTRY.tryUpdateAnchorState();
    }

    /// @inheritdoc IFaultDisputeGame
    function resolveClaim(uint256 _claimIndex, uint256 _numToResolve) external {
        // INVARIANT: Resolution cannot occur unless the game is currently in progress.
        if (status != GameStatus.IN_PROGRESS) revert GameNotInProgress();

        ClaimData storage subgameRootClaim = claimData[_claimIndex];
        Duration challengeClockDuration = getChallengerDuration(_claimIndex);

<<<<<<< HEAD
        // INVARIANT: Cannot resolve a subgame unless the clock of its root has expired
        uint64 parentClockDuration = parent.clock.duration().raw();
        uint64 timeSinceParentMove = uint64(block.timestamp) - parent.clock.timestamp().raw();
        if (parentClockDuration + timeSinceParentMove <= GAME_DURATION.raw() >> 1) {
            revert ClockNotExpired();
        }

        uint256[] storage challengeIndices = subgames[_claimIndex];
        uint256 challengeIndicesLen = challengeIndices.length;

        // INVARIANT: Cannot resolve subgames twice
        if (_claimIndex == 0 && subgameAtRootResolved) {
            revert ClaimAlreadyResolved();
        }

        // Uncontested claims are resolved implicitly unless they are the root claim. Pay out the bond to the claimant
        // and return early.
        if (challengeIndicesLen == 0 && _claimIndex != 0) {
            // In the event that the parent claim is at the max depth, there will always be 0 subgames. If the
            // `counteredBy` field is set and there are no subgames, this implies that the parent claim was successfully
            // stepped against. In this case, we pay out the bond to the party that stepped against the parent claim.
            // Otherwise, the parent claim is uncontested, and the bond is returned to the claimant.
            address counteredBy = parent.counteredBy;
            address recipient = counteredBy == address(0) ? parent.claimant : counteredBy;
            _distributeBond(recipient, parent);
            return;
        }

        // Assume parent is honest until proven otherwise
        address countered = address(0);
        Position leftmostCounter = Position.wrap(type(uint128).max);
        for (uint256 i = 0; i < challengeIndicesLen; ++i) {
=======
        // INVARIANT: Cannot resolve a subgame unless the clock of its would-be counter has expired
        // INVARIANT: Assuming ordered subgame resolution, challengeClockDuration is always >= MAX_CLOCK_DURATION if all
        // descendant subgames are resolved
        if (challengeClockDuration.raw() < MAX_CLOCK_DURATION.raw()) revert ClockNotExpired();

        // INVARIANT: Cannot resolve a subgame twice.
        if (resolvedSubgames[_claimIndex]) revert ClaimAlreadyResolved();

        uint256[] storage challengeIndices = subgames[_claimIndex];
        uint256 challengeIndicesLen = challengeIndices.length;

        // Uncontested claims are resolved implicitly unless they are the root claim. Pay out the bond to the claimant
        // and return early.
        if (challengeIndicesLen == 0 && _claimIndex != 0) {
            // In the event that the parent claim is at the max depth, there will always be 0 subgames. If the
            // `counteredBy` field is set and there are no subgames, this implies that the parent claim was successfully
            // stepped against. In this case, we pay out the bond to the party that stepped against the parent claim.
            // Otherwise, the parent claim is uncontested, and the bond is returned to the claimant.
            address counteredBy = subgameRootClaim.counteredBy;
            address recipient = counteredBy == address(0) ? subgameRootClaim.claimant : counteredBy;
            _distributeBond(recipient, subgameRootClaim);
            resolvedSubgames[_claimIndex] = true;
            return;
        }

        // Fetch the resolution checkpoint from storage.
        ResolutionCheckpoint memory checkpoint = resolutionCheckpoints[_claimIndex];

        // If the checkpoint does not currently exist, initialize the current left most position as max u128.
        if (!checkpoint.initialCheckpointComplete) {
            checkpoint.leftmostPosition = Position.wrap(type(uint128).max);
            checkpoint.initialCheckpointComplete = true;

            // If `_numToResolve == 0`, assume that we can check all child subgames in this one callframe.
            if (_numToResolve == 0) _numToResolve = challengeIndicesLen;
        }

        // Assume parent is honest until proven otherwise
        uint256 lastToResolve = checkpoint.subgameIndex + _numToResolve;
        uint256 finalCursor = lastToResolve > challengeIndicesLen ? challengeIndicesLen : lastToResolve;
        for (uint256 i = checkpoint.subgameIndex; i < finalCursor; i++) {
>>>>>>> 8439723a
            uint256 challengeIndex = challengeIndices[i];

            // INVARIANT: Cannot resolve a subgame containing an unresolved claim
            if (!resolvedSubgames[challengeIndex]) revert OutOfOrderResolution();

            ClaimData storage claim = claimData[challengeIndex];

            // If the child subgame is uncountered and further left than the current left-most counter,
            // update the parent subgame's `countered` address and the current `leftmostCounter`.
            // The left-most correct counter is preferred in bond payouts in order to discourage attackers
            // from countering invalid subgame roots via an invalid defense position. As such positions
            // cannot be correctly countered.
            // Note that correctly positioned defense, but invalid claimes can still be successfully countered.
<<<<<<< HEAD
            if (claim.counteredBy == address(0) && leftmostCounter.raw() > claim.position.raw()) {
                countered = claim.claimant;
                leftmostCounter = claim.position;
            }
        }

        // If the parent was not successfully countered, pay out the parent's bond to the claimant.
        // If the parent was successfully countered, pay out the parent's bond to the challenger.
        _distributeBond(countered == address(0) ? parent.claimant : countered, parent);

        // Once a subgame is resolved, we percolate the result up the DAG so subsequent calls to
        // resolveClaim will not need to traverse this subgame.
        parent.counteredBy = countered;
=======
            if (claim.counteredBy == address(0) && checkpoint.leftmostPosition.raw() > claim.position.raw()) {
                checkpoint.counteredBy = claim.claimant;
                checkpoint.leftmostPosition = claim.position;
            }
        }

        // Increase the checkpoint's cursor position by the number of children that were checked.
        checkpoint.subgameIndex = uint32(finalCursor);

        // Persist the checkpoint and allow for continuing in a separate transaction, if resolution is not already
        // complete.
        resolutionCheckpoints[_claimIndex] = checkpoint;

        // If all children have been traversed in the above loop, the subgame may be resolved. Otherwise, persist the
        // checkpoint and allow for continuation in a separate transaction.
        if (checkpoint.subgameIndex == challengeIndicesLen) {
            address countered = checkpoint.counteredBy;

            // Mark the subgame as resolved.
            resolvedSubgames[_claimIndex] = true;

            // Distribute the bond to the appropriate party.
            if (_claimIndex == 0 && l2BlockNumberChallenged) {
                // Special case: If the root claim has been challenged with the `challengeRootL2Block` function,
                // the bond is always paid out to the issuer of that challenge.
                address challenger = l2BlockNumberChallenger;
                _distributeBond(challenger, subgameRootClaim);
                subgameRootClaim.counteredBy = challenger;
            } else {
                // If the parent was not successfully countered, pay out the parent's bond to the claimant.
                // If the parent was successfully countered, pay out the parent's bond to the challenger.
                _distributeBond(countered == address(0) ? subgameRootClaim.claimant : countered, subgameRootClaim);

                // Once a subgame is resolved, we percolate the result up the DAG so subsequent calls to
                // resolveClaim will not need to traverse this subgame.
                subgameRootClaim.counteredBy = countered;
            }
        }
    }
>>>>>>> 8439723a

    /// @inheritdoc IDisputeGame
    function gameType() public view override returns (GameType gameType_) {
        gameType_ = GAME_TYPE;
    }

<<<<<<< HEAD
        // Indicate the game is ready to be resolved globally.
        if (_claimIndex == 0) {
            subgameAtRootResolved = true;
        }
=======
    /// @inheritdoc IDisputeGame
    function gameCreator() public pure returns (address creator_) {
        creator_ = _getArgAddress(0x00);
>>>>>>> 8439723a
    }

    /// @inheritdoc IDisputeGame
    function rootClaim() public pure returns (Claim rootClaim_) {
        rootClaim_ = Claim.wrap(_getArgBytes32(0x14));
    }

    /// @inheritdoc IDisputeGame
    function l1Head() public pure returns (Hash l1Head_) {
        l1Head_ = Hash.wrap(_getArgBytes32(0x34));
    }

    /// @inheritdoc IDisputeGame
    function extraData() public pure returns (bytes memory extraData_) {
        // The extra data starts at the second word within the cwia calldata and
        // is 32 bytes long.
<<<<<<< HEAD
        extraData_ = _getArgDynBytes(0x40, 0x20);
=======
        extraData_ = _getArgBytes(0x54, 0x20);
>>>>>>> 8439723a
    }

    /// @inheritdoc IDisputeGame
    function gameData() external view returns (GameType gameType_, Claim rootClaim_, bytes memory extraData_) {
        gameType_ = gameType();
        rootClaim_ = rootClaim();
        extraData_ = extraData();
    }

    /// @inheritdoc IFaultDisputeGame
    function startingBlockNumber() external view returns (uint256 startingBlockNumber_) {
        startingBlockNumber_ = startingOutputRoot.l2BlockNumber;
    }

    /// @inheritdoc IFaultDisputeGame
    function startingRootHash() external view returns (Hash startingRootHash_) {
        startingRootHash_ = startingOutputRoot.root;
    }

    ////////////////////////////////////////////////////////////////
    //                       MISC EXTERNAL                        //
    ////////////////////////////////////////////////////////////////

<<<<<<< HEAD
    /// @inheritdoc IInitializable
    function initialize() public payable virtual {
        // SAFETY: Any revert in this function will bubble up to the DisputeGameFactory and
        // prevent the game from being created.
        //
        // Implicit assumptions:
        // - The `gameStatus` state variable defaults to 0, which is `GameStatus.IN_PROGRESS`
        // - The dispute game factory will enforce the required bond to initialize the game.
        //
        // Explicit checks:
        // - The game must not have already been initialized.
        // - An output root cannot be proposed at or before the starting block number.

        // INVARIANT: The game must not have already been initialized.
        if (initialized) revert AlreadyInitialized();

        // Grab the latest anchor root.
        (Hash root, uint256 rootBlockNumber) = ANCHOR_STATE_REGISTRY.anchors(GAME_TYPE);

        // Should only happen if this is a new game type that hasn't been set up yet.
        if (root.raw() == bytes32(0)) revert AnchorRootNotFound();

        // Set the starting output root.
        startingOutputRoot = OutputRoot({ l2BlockNumber: rootBlockNumber, root: root });

        // Do not allow the game to be initialized if the root claim corresponds to a block at or before the
        // configured starting block number.
        if (l2BlockNumber() <= rootBlockNumber) revert UnexpectedRootClaim(rootClaim());

        // Revert if the calldata size is too large, which signals that the `extraData` contains more than expected.
        // This is to prevent adding extra bytes to the `extraData` that result in a different game UUID in the factory,
        // but are not used by the game, which would allow for multiple dispute games for the same output proposal to
        // be created.
        // Expected length: 0x66 (0x04 selector + 0x20 root claim + 0x20 l1 head + 0x20 extraData + 0x02 CWIA bytes)
        assembly {
            if gt(calldatasize(), 0x66) {
                // Store the selector for `ExtraDataTooLong()` & revert
                mstore(0x00, 0xc407e025)
                revert(0x1C, 0x04)
            }
        }

        // Set the root claim
        claimData.push(
            ClaimData({
                parentIndex: type(uint32).max,
                counteredBy: address(0),
                claimant: tx.origin,
                bond: uint128(msg.value),
                claim: rootClaim(),
                position: ROOT_POSITION,
                clock: LibClock.wrap(Duration.wrap(0), Timestamp.wrap(uint64(block.timestamp)))
            })
        );

        // Deposit the bond.
        WETH.deposit{ value: msg.value }();

        // Set the game's starting timestamp
        createdAt = Timestamp.wrap(uint64(block.timestamp));

        // Set the game as initialized.
        initialized = true;
=======
    /// @notice Returns the required bond for a given move kind.
    /// @param _position The position of the bonded interaction.
    /// @return requiredBond_ The required ETH bond for the given move, in wei.
    function getRequiredBond(Position _position) public view returns (uint256 requiredBond_) {
        uint256 depth = uint256(_position.depth());
        if (depth > MAX_GAME_DEPTH) revert GameDepthExceeded();

        // Values taken from Big Bonds v1.5 (TM) spec.
        uint256 assumedBaseFee = 200 gwei;
        uint256 baseGasCharged = 400_000;
        uint256 highGasCharged = 300_000_000;

        // Goal here is to compute the fixed multiplier that will be applied to the base gas
        // charged to get the required gas amount for the given depth. We apply this multiplier
        // some `n` times where `n` is the depth of the position. We are looking for some number
        // that, when multiplied by itself `MAX_GAME_DEPTH` times and then multiplied by the base
        // gas charged, will give us the maximum gas that we want to charge.
        // We want to solve for (highGasCharged/baseGasCharged) ** (1/MAX_GAME_DEPTH).
        // We know that a ** (b/c) is equal to e ** (ln(a) * (b/c)).
        // We can compute e ** (ln(a) * (b/c)) quite easily with FixedPointMathLib.

        // Set up a, b, and c.
        uint256 a = highGasCharged / baseGasCharged;
        uint256 b = FixedPointMathLib.WAD;
        uint256 c = MAX_GAME_DEPTH * FixedPointMathLib.WAD;

        // Compute ln(a).
        // slither-disable-next-line divide-before-multiply
        uint256 lnA = uint256(FixedPointMathLib.lnWad(int256(a * FixedPointMathLib.WAD)));

        // Computes (b / c) with full precision using WAD = 1e18.
        uint256 bOverC = FixedPointMathLib.divWad(b, c);

        // Compute e ** (ln(a) * (b/c))
        // sMulWad can be used here since WAD = 1e18 maintains the same precision.
        uint256 numerator = FixedPointMathLib.mulWad(lnA, bOverC);
        int256 base = FixedPointMathLib.expWad(int256(numerator));

        // Compute the required gas amount.
        int256 rawGas = FixedPointMathLib.powWad(base, int256(depth * FixedPointMathLib.WAD));
        uint256 requiredGas = FixedPointMathLib.mulWad(baseGasCharged, uint256(rawGas));

        // Compute the required bond.
        requiredBond_ = assumedBaseFee * requiredGas;
    }

    /// @notice Claim the credit belonging to the recipient address.
    /// @param _recipient The owner and recipient of the credit.
    function claimCredit(address _recipient) external {
        // Remove the credit from the recipient prior to performing the external call.
        uint256 recipientCredit = credit[_recipient];
        credit[_recipient] = 0;

        // Revert if the recipient has no credit to claim.
        if (recipientCredit == 0) revert NoCreditToClaim();

        // Try to withdraw the WETH amount so it can be used here.
        WETH.withdraw(_recipient, recipientCredit);

        // Transfer the credit to the recipient.
        (bool success,) = _recipient.call{ value: recipientCredit }(hex"");
        if (!success) revert BondTransferFailed();
    }

    /// @notice Returns the amount of time elapsed on the potential challenger to `_claimIndex`'s chess clock. Maxes
    ///         out at `MAX_CLOCK_DURATION`.
    /// @param _claimIndex The index of the subgame root claim.
    /// @return duration_ The time elapsed on the potential challenger to `_claimIndex`'s chess clock.
    function getChallengerDuration(uint256 _claimIndex) public view returns (Duration duration_) {
        // INVARIANT: The game must be in progress to query the remaining time to respond to a given claim.
        if (status != GameStatus.IN_PROGRESS) {
            revert GameNotInProgress();
        }

        // Fetch the subgame root claim.
        ClaimData storage subgameRootClaim = claimData[_claimIndex];

        // Fetch the parent of the subgame root's clock, if it exists.
        Clock parentClock;
        if (subgameRootClaim.parentIndex != type(uint32).max) {
            parentClock = claimData[subgameRootClaim.parentIndex].clock;
        }

        // Compute the duration elapsed of the potential challenger's clock.
        uint64 challengeDuration =
            uint64(parentClock.duration().raw() + (block.timestamp - subgameRootClaim.clock.timestamp().raw()));
        duration_ = challengeDuration > MAX_CLOCK_DURATION.raw() ? MAX_CLOCK_DURATION : Duration.wrap(challengeDuration);
>>>>>>> 8439723a
    }

    /// @notice Returns the length of the `claimData` array.
    function claimDataLen() external view returns (uint256 len_) {
        len_ = claimData.length;
    }

    /// @notice Returns the required bond for a given move kind.
    /// @param _position The position of the bonded interaction.
    /// @return requiredBond_ The required ETH bond for the given move, in wei.
    function getRequiredBond(Position _position) public view returns (uint256 requiredBond_) {
        uint256 depth = uint256(_position.depth());
        if (depth > MAX_GAME_DEPTH) revert GameDepthExceeded();

        // Values taken from Big Bonds v1.5 (TM) spec.
        uint256 assumedBaseFee = 200 gwei;
        uint256 baseGasCharged = 400_000;
        uint256 highGasCharged = 200_000_000;

        // Goal here is to compute the fixed multiplier that will be applied to the base gas
        // charged to get the required gas amount for the given depth. We apply this multiplier
        // some `n` times where `n` is the depth of the position. We are looking for some number
        // that, when multiplied by itself `MAX_GAME_DEPTH` times and then multiplied by the base
        // gas charged, will give us the maximum gas that we want to charge.
        // We want to solve for (highGasCharged/baseGasCharged) ** (1/MAX_GAME_DEPTH).
        // We know that a ** (b/c) is equal to e ** (ln(a) * (b/c)).
        // We can compute e ** (ln(a) * (b/c)) quite easily with FixedPointMathLib.

        // Set up a, b, and c.
        uint256 a = highGasCharged / baseGasCharged;
        uint256 b = FixedPointMathLib.WAD;
        uint256 c = MAX_GAME_DEPTH * FixedPointMathLib.WAD;

        // Compute ln(a).
        // slither-disable-next-line divide-before-multiply
        uint256 lnA = uint256(FixedPointMathLib.lnWad(int256(a * FixedPointMathLib.WAD)));

        // Computes (b / c) with full precision using WAD = 1e18.
        uint256 bOverC = FixedPointMathLib.divWad(b, c);

        // Compute e ** (ln(a) * (b/c))
        // sMulWad can be used here since WAD = 1e18 maintains the same precision.
        uint256 numerator = FixedPointMathLib.mulWad(lnA, bOverC);
        int256 base = FixedPointMathLib.expWad(int256(numerator));

        // Compute the required gas amount.
        int256 rawGas = FixedPointMathLib.powWad(base, int256(depth * FixedPointMathLib.WAD));
        uint256 requiredGas = FixedPointMathLib.mulWad(baseGasCharged, uint256(rawGas));

        // Compute the required bond.
        requiredBond_ = assumedBaseFee * requiredGas;
    }

    /// @notice Claim the credit belonging to the recipient address.
    /// @param _recipient The owner and recipient of the credit.
    function claimCredit(address _recipient) external {
        // Remove the credit from the recipient prior to performing the external call.
        uint256 recipientCredit = credit[_recipient];
        credit[_recipient] = 0;

        // Revert if the recipient has no credit to claim.
        if (recipientCredit == 0) {
            revert NoCreditToClaim();
        }

        // Try to withdraw the WETH amount so it can be used here.
        WETH.withdraw(_recipient, recipientCredit);

        // Transfer the credit to the recipient.
        (bool success,) = _recipient.call{ value: recipientCredit }(hex"");
        if (!success) revert BondTransferFailed();
    }

    /// @notice Returns the flag set in the `bond` field of a `ClaimData` struct to indicate that the bond has been
    ///         claimed.
    function claimedBondFlag() external pure returns (uint128 claimedBondFlag_) {
        claimedBondFlag_ = CLAIMED_BOND_FLAG;
    }

    ////////////////////////////////////////////////////////////////
    //                     IMMUTABLE GETTERS                      //
    ////////////////////////////////////////////////////////////////

    /// @notice Returns the absolute prestate of the instruction trace.
    function absolutePrestate() external view returns (Claim absolutePrestate_) {
        absolutePrestate_ = ABSOLUTE_PRESTATE;
    }

    /// @notice Returns the max game depth.
    function maxGameDepth() external view returns (uint256 maxGameDepth_) {
        maxGameDepth_ = MAX_GAME_DEPTH;
    }

    /// @notice Returns the split depth.
    function splitDepth() external view returns (uint256 splitDepth_) {
        splitDepth_ = SPLIT_DEPTH;
    }

    /// @notice Returns the game duration.
    function gameDuration() external view returns (Duration gameDuration_) {
        gameDuration_ = GAME_DURATION;
    }

    /// @notice Returns the address of the VM.
    function vm() external view returns (IBigStepper vm_) {
        vm_ = VM;
    }

    /// @notice Returns the WETH contract for holding ETH.
    function weth() external view returns (IDelayedWETH weth_) {
        weth_ = WETH;
    }

    /// @notice Returns the chain ID of the L2 network this contract argues about.
    function l2ChainId() external view returns (uint256 l2ChainId_) {
        l2ChainId_ = L2_CHAIN_ID;
    }

    ////////////////////////////////////////////////////////////////
    //                     IMMUTABLE GETTERS                      //
    ////////////////////////////////////////////////////////////////

    /// @notice Returns the absolute prestate of the instruction trace.
    function absolutePrestate() external view returns (Claim absolutePrestate_) {
        absolutePrestate_ = ABSOLUTE_PRESTATE;
    }

    /// @notice Returns the max game depth.
    function maxGameDepth() external view returns (uint256 maxGameDepth_) {
        maxGameDepth_ = MAX_GAME_DEPTH;
    }

    /// @notice Returns the split depth.
    function splitDepth() external view returns (uint256 splitDepth_) {
        splitDepth_ = SPLIT_DEPTH;
    }

    /// @notice Returns the max clock duration.
    function maxClockDuration() external view returns (Duration maxClockDuration_) {
        maxClockDuration_ = MAX_CLOCK_DURATION;
    }

    /// @notice Returns the clock extension constant.
    function clockExtension() external view returns (Duration clockExtension_) {
        clockExtension_ = CLOCK_EXTENSION;
    }

    /// @notice Returns the address of the VM.
    function vm() external view returns (IBigStepper vm_) {
        vm_ = VM;
    }

    /// @notice Returns the WETH contract for holding ETH.
    function weth() external view returns (IDelayedWETH weth_) {
        weth_ = WETH;
    }

    /// @notice Returns the anchor state registry contract.
    function anchorStateRegistry() external view returns (IAnchorStateRegistry registry_) {
        registry_ = ANCHOR_STATE_REGISTRY;
    }

    /// @notice Returns the chain ID of the L2 network this contract argues about.
    function l2ChainId() external view returns (uint256 l2ChainId_) {
        l2ChainId_ = L2_CHAIN_ID;
    }

    ////////////////////////////////////////////////////////////////
    //                          HELPERS                           //
    ////////////////////////////////////////////////////////////////

    /// @notice Pays out the bond of a claim to a given recipient.
    /// @param _recipient The recipient of the bond.
    /// @param _bonded The claim to pay out the bond of.
    function _distributeBond(address _recipient, ClaimData storage _bonded) internal {
        // Set all bits in the bond value to indicate that the bond has been paid out.
        uint256 bond = _bonded.bond;
<<<<<<< HEAD
        if (bond == CLAIMED_BOND_FLAG) revert ClaimAlreadyResolved();
        _bonded.bond = CLAIMED_BOND_FLAG;
=======
>>>>>>> 8439723a

        // Increase the recipient's credit.
        credit[_recipient] += bond;

        // Unlock the bond.
        WETH.unlock(_recipient, bond);
    }

    /// @notice Verifies the integrity of an execution bisection subgame's root claim. Reverts if the claim
    ///         is invalid.
    /// @param _rootClaim The root claim of the execution bisection subgame.
    function _verifyExecBisectionRoot(
        Claim _rootClaim,
        uint256 _parentIdx,
        Position _parentPos,
        bool _isAttack
    )
        internal
        view
    {
        // The root claim of an execution trace bisection sub-game must:
        // 1. Signal that the VM panicked or resulted in an invalid transition if the disputed output root
        //    was made by the opposing party.
        // 2. Signal that the VM resulted in a valid transition if the disputed output root was made by the same party.

        // If the move is a defense, the disputed output could have been made by either party. In this case, we
        // need to search for the parent output to determine what the expected status byte should be.
        Position disputedLeafPos = Position.wrap(_parentPos.raw() + 1);
        ClaimData storage disputed = _findTraceAncestor({ _pos: disputedLeafPos, _start: _parentIdx, _global: true });
        uint8 vmStatus = uint8(_rootClaim.raw()[0]);

        if (_isAttack || disputed.position.depth() % 2 == SPLIT_DEPTH % 2) {
            // If the move is an attack, the parent output is always deemed to be disputed. In this case, we only need
            // to check that the root claim signals that the VM panicked or resulted in an invalid transition.
            // If the move is a defense, and the disputed output and creator of the execution trace subgame disagree,
            // the root claim should also signal that the VM panicked or resulted in an invalid transition.
            if (!(vmStatus == VMStatuses.INVALID.raw() || vmStatus == VMStatuses.PANIC.raw())) {
                revert UnexpectedRootClaim(_rootClaim);
            }
        } else if (vmStatus != VMStatuses.VALID.raw()) {
            // The disputed output and the creator of the execution trace subgame agree. The status byte should
            // have signaled that the VM succeeded.
            revert UnexpectedRootClaim(_rootClaim);
        }
    }

    /// @notice Finds the trace ancestor of a given position within the DAG.
    /// @param _pos The position to find the trace ancestor claim of.
    /// @param _start The index to start searching from.
    /// @param _global Whether or not to search the entire dag or just within an execution trace subgame. If set to
    ///                `true`, and `_pos` is at or above the split depth, this function will revert.
    /// @return ancestor_ The ancestor claim that commits to the same trace index as `_pos`.
    function _findTraceAncestor(
        Position _pos,
        uint256 _start,
        bool _global
    )
        internal
        view
        returns (ClaimData storage ancestor_)
    {
        // Grab the trace ancestor's expected position.
        Position traceAncestorPos = _global ? _pos.traceAncestor() : _pos.traceAncestorBounded(SPLIT_DEPTH);

        // Walk up the DAG to find a claim that commits to the same trace index as `_pos`. It is
        // guaranteed that such a claim exists.
        ancestor_ = claimData[_start];
        while (ancestor_.position.raw() != traceAncestorPos.raw()) {
            ancestor_ = claimData[ancestor_.parentIndex];
        }
    }

    /// @notice Finds the starting and disputed output root for a given `ClaimData` within the DAG. This
    ///         `ClaimData` must be below the `SPLIT_DEPTH`.
    /// @param _start The index within `claimData` of the claim to start searching from.
    /// @return startingClaim_ The starting output root claim.
    /// @return startingPos_ The starting output root position.
    /// @return disputedClaim_ The disputed output root claim.
    /// @return disputedPos_ The disputed output root position.
    function _findStartingAndDisputedOutputs(uint256 _start)
        internal
        view
        returns (Claim startingClaim_, Position startingPos_, Claim disputedClaim_, Position disputedPos_)
    {
        // Fatch the starting claim.
        uint256 claimIdx = _start;
        ClaimData storage claim = claimData[claimIdx];

        // If the starting claim's depth is less than or equal to the split depth, we revert as this is UB.
        if (claim.position.depth() <= SPLIT_DEPTH) revert ClaimAboveSplit();

        // We want to:
        // 1. Find the first claim at the split depth.
        // 2. Determine whether it was the starting or disputed output for the exec game.
        // 3. Find the complimentary claim depending on the info from #2 (pre or post).

        // Walk up the DAG until the ancestor's depth is equal to the split depth.
        uint256 currentDepth;
        ClaimData storage execRootClaim = claim;
        while ((currentDepth = claim.position.depth()) > SPLIT_DEPTH) {
            uint256 parentIndex = claim.parentIndex;

            // If we're currently at the split depth + 1, we're at the root of the execution sub-game.
            // We need to keep track of the root claim here to determine whether the execution sub-game was
            // started with an attack or defense against the output leaf claim.
            if (currentDepth == SPLIT_DEPTH + 1) execRootClaim = claim;

            claim = claimData[parentIndex];
            claimIdx = parentIndex;
        }

        // Determine whether the start of the execution sub-game was an attack or defense to the output root
        // above. This is important because it determines which claim is the starting output root and which
        // is the disputed output root.
        (Position execRootPos, Position outputPos) = (execRootClaim.position, claim.position);
        bool wasAttack = execRootPos.parent().raw() == outputPos.raw();

        // Determine the starting and disputed output root indices.
        // 1. If it was an attack, the disputed output root is `claim`, and the starting output root is
        //    elsewhere in the DAG (it must commit to the block # index at depth of `outputPos - 1`).
        // 2. If it was a defense, the starting output root is `claim`, and the disputed output root is
        //    elsewhere in the DAG (it must commit to the block # index at depth of `outputPos + 1`).
        if (wasAttack) {
            // If this is an attack on the first output root (the block directly after the starting
            // block number), the starting claim nor position exists in the tree. We leave these as
            // 0, which can be easily identified due to 0 being an invalid Gindex.
            if (outputPos.indexAtDepth() > 0) {
                ClaimData storage starting = _findTraceAncestor(Position.wrap(outputPos.raw() - 1), claimIdx, true);
                (startingClaim_, startingPos_) = (starting.claim, starting.position);
            } else {
                startingClaim_ = Claim.wrap(startingOutputRoot.root.raw());
            }
            (disputedClaim_, disputedPos_) = (claim.claim, claim.position);
        } else {
            ClaimData storage disputed = _findTraceAncestor(Position.wrap(outputPos.raw() + 1), claimIdx, true);
            (startingClaim_, startingPos_) = (claim.claim, claim.position);
            (disputedClaim_, disputedPos_) = (disputed.claim, disputed.position);
        }
    }

    /// @notice Finds the local context hash for a given claim index that is present in an execution trace subgame.
    /// @param _claimIndex The index of the claim to find the local context hash for.
    /// @return uuid_ The local context hash.
    function _findLocalContext(uint256 _claimIndex) internal view returns (Hash uuid_) {
        (Claim starting, Position startingPos, Claim disputed, Position disputedPos) =
            _findStartingAndDisputedOutputs(_claimIndex);
        uuid_ = _computeLocalContext(starting, startingPos, disputed, disputedPos);
    }

    /// @notice Computes the local context hash for a set of starting/disputed claim values and positions.
    /// @param _starting The starting claim.
    /// @param _startingPos The starting claim's position.
    /// @param _disputed The disputed claim.
    /// @param _disputedPos The disputed claim's position.
    /// @return uuid_ The local context hash.
    function _computeLocalContext(
        Claim _starting,
        Position _startingPos,
        Claim _disputed,
        Position _disputedPos
    )
        internal
        pure
        returns (Hash uuid_)
    {
        // A position of 0 indicates that the starting claim is the absolute prestate. In this special case,
        // we do not include the starting claim within the local context hash.
<<<<<<< HEAD
        if (_startingPos.raw() == 0) {
            uuid_ = Hash.wrap(keccak256(abi.encode(_disputed, _disputedPos)));
        } else {
            uuid_ = Hash.wrap(keccak256(abi.encode(_starting, _startingPos, _disputed, _disputedPos)));
        }
=======
        uuid_ = _startingPos.raw() == 0
            ? Hash.wrap(keccak256(abi.encode(_disputed, _disputedPos)))
            : Hash.wrap(keccak256(abi.encode(_starting, _startingPos, _disputed, _disputedPos)));
>>>>>>> 8439723a
    }
}<|MERGE_RESOLUTION|>--- conflicted
+++ resolved
@@ -1,11 +1,7 @@
 // SPDX-License-Identifier: MIT
 pragma solidity 0.8.15;
 
-<<<<<<< HEAD
-import { FixedPointMathLib } from "solady/utils/FixedPointMathLib.sol";
-=======
 import { FixedPointMathLib } from "@solady/utils/FixedPointMathLib.sol";
->>>>>>> 8439723a
 
 import { IDelayedWETH } from "src/dispute/interfaces/IDelayedWETH.sol";
 import { IDisputeGame } from "src/dispute/interfaces/IDisputeGame.sol";
@@ -17,10 +13,6 @@
 import { Clone } from "@solady/utils/Clone.sol";
 import { Types } from "src/libraries/Types.sol";
 import { ISemver } from "src/universal/ISemver.sol";
-<<<<<<< HEAD
-import { LibClock } from "src/dispute/lib/LibUDT.sol";
-=======
->>>>>>> 8439723a
 
 import { Types } from "src/libraries/Types.sol";
 import { Hashing } from "src/libraries/Hashing.sol";
@@ -46,13 +38,8 @@
     ///         this depth, execution trace bisection begins.
     uint256 internal immutable SPLIT_DEPTH;
 
-<<<<<<< HEAD
-    /// @notice The duration of the game.
-    Duration internal immutable GAME_DURATION;
-=======
     /// @notice The maximum duration that may accumulate on a team's chess clock before they may no longer respond.
     Duration internal immutable MAX_CLOCK_DURATION;
->>>>>>> 8439723a
 
     /// @notice An onchain VM that performs single instruction steps on a fault proof program trace.
     IBigStepper internal immutable VM;
@@ -65,11 +52,6 @@
 
     /// @notice The anchor state registry.
     IAnchorStateRegistry internal immutable ANCHOR_STATE_REGISTRY;
-<<<<<<< HEAD
-
-    /// @notice The chain ID of the L2 network this contract argues about.
-    uint256 internal immutable L2_CHAIN_ID;
-=======
 
     /// @notice The chain ID of the L2 network this contract argues about.
     uint256 internal immutable L2_CHAIN_ID;
@@ -77,15 +59,10 @@
     /// @notice The duration of the clock extension. Will be doubled if the grandchild is the root claim of an execution
     ///         trace bisection subgame.
     Duration internal immutable CLOCK_EXTENSION;
->>>>>>> 8439723a
 
     /// @notice The global root claim's position is always at gindex 1.
     Position internal constant ROOT_POSITION = Position.wrap(1);
 
-<<<<<<< HEAD
-    /// @notice The flag set in the `bond` field of a `ClaimData` struct to indicate that the bond has been claimed.
-    uint128 internal constant CLAIMED_BOND_FLAG = type(uint128).max;
-=======
     /// @notice The index of the block number in the RLP-encoded block header.
     /// @dev Consensus encoding reference:
     /// https://github.com/paradigmxyz/reth/blob/5f82993c23164ce8ccdc7bf3ae5085205383a5c8/crates/primitives/src/header.rs#L368
@@ -94,18 +71,12 @@
     /// @notice Semantic version.
     /// @custom:semver 1.2.0
     string public constant version = "1.2.0";
->>>>>>> 8439723a
 
     /// @notice The starting timestamp of the game
     Timestamp public createdAt;
 
     /// @notice The timestamp of the game's global resolution.
     Timestamp public resolvedAt;
-<<<<<<< HEAD
-
-    /// @inheritdoc IDisputeGame
-    GameStatus public status;
-=======
 
     /// @inheritdoc IDisputeGame
     GameStatus public status;
@@ -119,7 +90,6 @@
     /// @notice The challenger of the L2 block number claim. Should always be `address(0)` if `l2BlockNumberChallenged`
     ///         is `false`. Should be the address of the challenger if `l2BlockNumberChallenged` is `true`.
     address public l2BlockNumberChallenger;
->>>>>>> 8439723a
 
     /// @notice An append-only array of all claims made during the dispute game.
     ClaimData[] public claimData;
@@ -136,34 +106,18 @@
     /// @notice A mapping of resolved subgames rooted at a claim index.
     mapping(uint256 => bool) public resolvedSubgames;
 
-<<<<<<< HEAD
-    /// @notice Flag for the `initialize` function to prevent re-initialization.
-    bool internal initialized;
+    /// @notice A mapping of claim indices to resolution checkpoints.
+    mapping(uint256 => ResolutionCheckpoint) public resolutionCheckpoints;
 
     /// @notice The latest finalized output root, serving as the anchor for output bisection.
     OutputRoot public startingOutputRoot;
-
-    /// @notice Semantic version.
-    /// @custom:semver 0.8.1
-    string public constant version = "0.8.1";
-=======
-    /// @notice A mapping of claim indices to resolution checkpoints.
-    mapping(uint256 => ResolutionCheckpoint) public resolutionCheckpoints;
-
-    /// @notice The latest finalized output root, serving as the anchor for output bisection.
-    OutputRoot public startingOutputRoot;
->>>>>>> 8439723a
 
     /// @param _gameType The type ID of the game.
     /// @param _absolutePrestate The absolute prestate of the instruction trace.
     /// @param _maxGameDepth The maximum depth of bisection.
     /// @param _splitDepth The final depth of the output bisection portion of the game.
-<<<<<<< HEAD
-    /// @param _gameDuration The duration of the game.
-=======
     /// @param _clockExtension The clock extension to perform when the remaining duration is less than the extension.
     /// @param _maxClockDuration The maximum amount of time that may accumulate on a team's chess clock.
->>>>>>> 8439723a
     /// @param _vm An onchain VM that performs single instruction steps on an FPP trace.
     /// @param _weth WETH contract for holding ETH.
     /// @param _anchorStateRegistry The contract that stores the anchor state for each game type.
@@ -173,45 +127,30 @@
         Claim _absolutePrestate,
         uint256 _maxGameDepth,
         uint256 _splitDepth,
-<<<<<<< HEAD
-        Duration _gameDuration,
-=======
         Duration _clockExtension,
         Duration _maxClockDuration,
->>>>>>> 8439723a
         IBigStepper _vm,
         IDelayedWETH _weth,
         IAnchorStateRegistry _anchorStateRegistry,
         uint256 _l2ChainId
     ) {
-<<<<<<< HEAD
-        // The split depth cannot be greater than or equal to the max game depth.
-        if (_splitDepth >= _maxGameDepth) revert InvalidSplitDepth();
-=======
         // The max game depth may not be greater than `LibPosition.MAX_POSITION_BITLEN - 1`.
         if (_maxGameDepth > LibPosition.MAX_POSITION_BITLEN - 1) revert MaxDepthTooLarge();
         // The split depth cannot be greater than or equal to the max game depth.
         if (_splitDepth >= _maxGameDepth) revert InvalidSplitDepth();
         // The clock extension may not be greater than the max clock duration.
         if (_clockExtension.raw() > _maxClockDuration.raw()) revert InvalidClockExtension();
->>>>>>> 8439723a
 
         GAME_TYPE = _gameType;
         ABSOLUTE_PRESTATE = _absolutePrestate;
         MAX_GAME_DEPTH = _maxGameDepth;
         SPLIT_DEPTH = _splitDepth;
-<<<<<<< HEAD
-        GAME_DURATION = _gameDuration;
-=======
         CLOCK_EXTENSION = _clockExtension;
         MAX_CLOCK_DURATION = _maxClockDuration;
->>>>>>> 8439723a
         VM = _vm;
         WETH = _weth;
         ANCHOR_STATE_REGISTRY = _anchorStateRegistry;
         L2_CHAIN_ID = _l2ChainId;
-<<<<<<< HEAD
-=======
     }
 
     /// @inheritdoc IInitializable
@@ -285,7 +224,6 @@
 
         // Set the game's starting timestamp
         createdAt = Timestamp.wrap(uint64(block.timestamp));
->>>>>>> 8439723a
     }
 
     /// @notice Receive function to allow the contract to receive ETH.
@@ -380,18 +318,11 @@
     }
 
     /// @notice Generic move function, used for both `attack` and `defend` moves.
-<<<<<<< HEAD
-    /// @param _challengeIndex The index of the claim being moved against.
-    /// @param _claim The claim at the next logical position in the game.
-    /// @param _isAttack Whether or not the move is an attack or defense.
-    function move(uint256 _challengeIndex, Claim _claim, bool _isAttack) public payable virtual {
-=======
     /// @param _disputed The disputed `Claim`.
     /// @param _challengeIndex The index of the claim being moved against.
     /// @param _claim The claim at the next logical position in the game.
     /// @param _isAttack Whether or not the move is an attack or defense.
     function move(Claim _disputed, uint256 _challengeIndex, Claim _claim, bool _isAttack) public payable virtual {
->>>>>>> 8439723a
         // INVARIANT: Moves cannot be made unless the game is currently in progress.
         if (status != GameStatus.IN_PROGRESS) revert GameNotInProgress();
 
@@ -414,20 +345,16 @@
         if ((_challengeIndex == 0 || nextPositionDepth == SPLIT_DEPTH + 2) && !_isAttack) {
             revert CannotDefendRootClaim();
         }
-<<<<<<< HEAD
-=======
 
         // INVARIANT: No moves against the root claim can be made after it has been challenged with
         //            `challengeRootL2Block`.`
         if (l2BlockNumberChallenged && _challengeIndex == 0) revert L2BlockNumberChallenged();
->>>>>>> 8439723a
 
         // INVARIANT: A move can never surpass the `MAX_GAME_DEPTH`. The only option to counter a
         //            claim at this depth is to perform a single instruction step on-chain via
         //            the `step` function to prove that the state transition produces an unexpected
         //            post-state.
         if (nextPositionDepth > MAX_GAME_DEPTH) revert GameDepthExceeded();
-<<<<<<< HEAD
 
         // When the next position surpasses the split depth (i.e., it is the root claim of an execution
         // trace bisection sub-game), we need to perform some extra verification steps.
@@ -435,42 +362,16 @@
             _verifyExecBisectionRoot(_claim, _challengeIndex, parentPos, _isAttack);
         }
 
-        // INVARIANT: The `msg.value` must be sufficient to cover the required bond.
-        if (getRequiredBond(nextPosition) > msg.value) revert InsufficientBond();
-=======
->>>>>>> 8439723a
-
-        // When the next position surpasses the split depth (i.e., it is the root claim of an execution
-        // trace bisection sub-game), we need to perform some extra verification steps.
-        if (nextPositionDepth == SPLIT_DEPTH + 1) {
-            _verifyExecBisectionRoot(_claim, _challengeIndex, parentPos, _isAttack);
-        }
-
         // INVARIANT: The `msg.value` must exactly equal the required bond.
         if (getRequiredBond(nextPosition) != msg.value) revert IncorrectBondAmount();
 
         // Compute the duration of the next clock. This is done by adding the duration of the
         // grandparent claim to the difference between the current block timestamp and the
         // parent's clock timestamp.
-<<<<<<< HEAD
-        Duration nextDuration = Duration.wrap(
-            uint64(
-                // First, fetch the duration of the grandparent claim.
-                grandparentClock.duration().raw()
-                // Second, add the difference between the current block timestamp and the
-                // parent's clock timestamp.
-                + block.timestamp - parent.clock.timestamp().raw()
-            )
-        );
-=======
         Duration nextDuration = getChallengerDuration(_challengeIndex);
->>>>>>> 8439723a
 
         // INVARIANT: A move can never be made once its clock has exceeded `MAX_CLOCK_DURATION`
         //            seconds of time.
-<<<<<<< HEAD
-        if (nextDuration.raw() > GAME_DURATION.raw() >> 1) revert ClockTimeExceeded();
-=======
         if (nextDuration.raw() == MAX_CLOCK_DURATION.raw()) revert ClockTimeExceeded();
 
         // If the remaining clock time has less than `CLOCK_EXTENSION` seconds remaining, grant the potential
@@ -485,7 +386,6 @@
                 nextPositionDepth == SPLIT_DEPTH - 1 ? CLOCK_EXTENSION.raw() * 2 : CLOCK_EXTENSION.raw();
             nextDuration = Duration.wrap(MAX_CLOCK_DURATION.raw() - extensionPeriod);
         }
->>>>>>> 8439723a
 
         // Construct the next clock with the new duration and the current block timestamp.
         Clock nextClock = LibClock.wrap(nextDuration, Timestamp.wrap(uint64(block.timestamp)));
@@ -493,11 +393,7 @@
         // INVARIANT: There cannot be multiple identical claims with identical moves on the same challengeIndex. Multiple
         //            claims at the same position may dispute the same challengeIndex. However, they must have different
         //            values.
-<<<<<<< HEAD
-        ClaimHash claimHash = _claim.hashClaimPos(nextPosition, _challengeIndex);
-=======
         Hash claimHash = _claim.hashClaimPos(nextPosition, _challengeIndex);
->>>>>>> 8439723a
         if (claims[claimHash]) revert ClaimAlreadyExists();
         claims[claimHash] = true;
 
@@ -572,15 +468,6 @@
     }
 
     /// @inheritdoc IFaultDisputeGame
-<<<<<<< HEAD
-    function l1Head() public pure returns (Hash l1Head_) {
-        l1Head_ = Hash.wrap(_getArgFixedBytes(0x20));
-    }
-
-    /// @inheritdoc IFaultDisputeGame
-    function l2BlockNumber() public pure returns (uint256 l2BlockNumber_) {
-        l2BlockNumber_ = _getArgUint256(0x40);
-=======
     function getNumToResolve(uint256 _claimIndex) public view returns (uint256 numRemainingChildren_) {
         ResolutionCheckpoint storage checkpoint = resolutionCheckpoints[_claimIndex];
         uint256[] storage challengeIndices = subgames[_claimIndex];
@@ -650,7 +537,6 @@
         // the bond from the root claimant.
         l2BlockNumberChallenger = msg.sender;
         l2BlockNumberChallenged = true;
->>>>>>> 8439723a
     }
 
     ////////////////////////////////////////////////////////////////
@@ -669,13 +555,6 @@
         status_ = claimData[0].counteredBy == address(0) ? GameStatus.DEFENDER_WINS : GameStatus.CHALLENGER_WINS;
         resolvedAt = Timestamp.wrap(uint64(block.timestamp));
 
-<<<<<<< HEAD
-        // Update the global game status; The dispute has concluded.
-        status_ = claimData[0].counteredBy == address(0) ? GameStatus.DEFENDER_WINS : GameStatus.CHALLENGER_WINS;
-        resolvedAt = Timestamp.wrap(uint64(block.timestamp));
-
-=======
->>>>>>> 8439723a
         // Update the status and emit the resolved event, note that we're performing an assignment here.
         emit Resolved(status = status_);
 
@@ -691,40 +570,6 @@
         ClaimData storage subgameRootClaim = claimData[_claimIndex];
         Duration challengeClockDuration = getChallengerDuration(_claimIndex);
 
-<<<<<<< HEAD
-        // INVARIANT: Cannot resolve a subgame unless the clock of its root has expired
-        uint64 parentClockDuration = parent.clock.duration().raw();
-        uint64 timeSinceParentMove = uint64(block.timestamp) - parent.clock.timestamp().raw();
-        if (parentClockDuration + timeSinceParentMove <= GAME_DURATION.raw() >> 1) {
-            revert ClockNotExpired();
-        }
-
-        uint256[] storage challengeIndices = subgames[_claimIndex];
-        uint256 challengeIndicesLen = challengeIndices.length;
-
-        // INVARIANT: Cannot resolve subgames twice
-        if (_claimIndex == 0 && subgameAtRootResolved) {
-            revert ClaimAlreadyResolved();
-        }
-
-        // Uncontested claims are resolved implicitly unless they are the root claim. Pay out the bond to the claimant
-        // and return early.
-        if (challengeIndicesLen == 0 && _claimIndex != 0) {
-            // In the event that the parent claim is at the max depth, there will always be 0 subgames. If the
-            // `counteredBy` field is set and there are no subgames, this implies that the parent claim was successfully
-            // stepped against. In this case, we pay out the bond to the party that stepped against the parent claim.
-            // Otherwise, the parent claim is uncontested, and the bond is returned to the claimant.
-            address counteredBy = parent.counteredBy;
-            address recipient = counteredBy == address(0) ? parent.claimant : counteredBy;
-            _distributeBond(recipient, parent);
-            return;
-        }
-
-        // Assume parent is honest until proven otherwise
-        address countered = address(0);
-        Position leftmostCounter = Position.wrap(type(uint128).max);
-        for (uint256 i = 0; i < challengeIndicesLen; ++i) {
-=======
         // INVARIANT: Cannot resolve a subgame unless the clock of its would-be counter has expired
         // INVARIANT: Assuming ordered subgame resolution, challengeClockDuration is always >= MAX_CLOCK_DURATION if all
         // descendant subgames are resolved
@@ -766,7 +611,6 @@
         uint256 lastToResolve = checkpoint.subgameIndex + _numToResolve;
         uint256 finalCursor = lastToResolve > challengeIndicesLen ? challengeIndicesLen : lastToResolve;
         for (uint256 i = checkpoint.subgameIndex; i < finalCursor; i++) {
->>>>>>> 8439723a
             uint256 challengeIndex = challengeIndices[i];
 
             // INVARIANT: Cannot resolve a subgame containing an unresolved claim
@@ -780,21 +624,6 @@
             // from countering invalid subgame roots via an invalid defense position. As such positions
             // cannot be correctly countered.
             // Note that correctly positioned defense, but invalid claimes can still be successfully countered.
-<<<<<<< HEAD
-            if (claim.counteredBy == address(0) && leftmostCounter.raw() > claim.position.raw()) {
-                countered = claim.claimant;
-                leftmostCounter = claim.position;
-            }
-        }
-
-        // If the parent was not successfully countered, pay out the parent's bond to the claimant.
-        // If the parent was successfully countered, pay out the parent's bond to the challenger.
-        _distributeBond(countered == address(0) ? parent.claimant : countered, parent);
-
-        // Once a subgame is resolved, we percolate the result up the DAG so subsequent calls to
-        // resolveClaim will not need to traverse this subgame.
-        parent.counteredBy = countered;
-=======
             if (claim.counteredBy == address(0) && checkpoint.leftmostPosition.raw() > claim.position.raw()) {
                 checkpoint.counteredBy = claim.claimant;
                 checkpoint.leftmostPosition = claim.position;
@@ -834,23 +663,15 @@
             }
         }
     }
->>>>>>> 8439723a
 
     /// @inheritdoc IDisputeGame
     function gameType() public view override returns (GameType gameType_) {
         gameType_ = GAME_TYPE;
     }
 
-<<<<<<< HEAD
-        // Indicate the game is ready to be resolved globally.
-        if (_claimIndex == 0) {
-            subgameAtRootResolved = true;
-        }
-=======
     /// @inheritdoc IDisputeGame
     function gameCreator() public pure returns (address creator_) {
         creator_ = _getArgAddress(0x00);
->>>>>>> 8439723a
     }
 
     /// @inheritdoc IDisputeGame
@@ -867,11 +688,7 @@
     function extraData() public pure returns (bytes memory extraData_) {
         // The extra data starts at the second word within the cwia calldata and
         // is 32 bytes long.
-<<<<<<< HEAD
-        extraData_ = _getArgDynBytes(0x40, 0x20);
-=======
         extraData_ = _getArgBytes(0x54, 0x20);
->>>>>>> 8439723a
     }
 
     /// @inheritdoc IDisputeGame
@@ -895,71 +712,6 @@
     //                       MISC EXTERNAL                        //
     ////////////////////////////////////////////////////////////////
 
-<<<<<<< HEAD
-    /// @inheritdoc IInitializable
-    function initialize() public payable virtual {
-        // SAFETY: Any revert in this function will bubble up to the DisputeGameFactory and
-        // prevent the game from being created.
-        //
-        // Implicit assumptions:
-        // - The `gameStatus` state variable defaults to 0, which is `GameStatus.IN_PROGRESS`
-        // - The dispute game factory will enforce the required bond to initialize the game.
-        //
-        // Explicit checks:
-        // - The game must not have already been initialized.
-        // - An output root cannot be proposed at or before the starting block number.
-
-        // INVARIANT: The game must not have already been initialized.
-        if (initialized) revert AlreadyInitialized();
-
-        // Grab the latest anchor root.
-        (Hash root, uint256 rootBlockNumber) = ANCHOR_STATE_REGISTRY.anchors(GAME_TYPE);
-
-        // Should only happen if this is a new game type that hasn't been set up yet.
-        if (root.raw() == bytes32(0)) revert AnchorRootNotFound();
-
-        // Set the starting output root.
-        startingOutputRoot = OutputRoot({ l2BlockNumber: rootBlockNumber, root: root });
-
-        // Do not allow the game to be initialized if the root claim corresponds to a block at or before the
-        // configured starting block number.
-        if (l2BlockNumber() <= rootBlockNumber) revert UnexpectedRootClaim(rootClaim());
-
-        // Revert if the calldata size is too large, which signals that the `extraData` contains more than expected.
-        // This is to prevent adding extra bytes to the `extraData` that result in a different game UUID in the factory,
-        // but are not used by the game, which would allow for multiple dispute games for the same output proposal to
-        // be created.
-        // Expected length: 0x66 (0x04 selector + 0x20 root claim + 0x20 l1 head + 0x20 extraData + 0x02 CWIA bytes)
-        assembly {
-            if gt(calldatasize(), 0x66) {
-                // Store the selector for `ExtraDataTooLong()` & revert
-                mstore(0x00, 0xc407e025)
-                revert(0x1C, 0x04)
-            }
-        }
-
-        // Set the root claim
-        claimData.push(
-            ClaimData({
-                parentIndex: type(uint32).max,
-                counteredBy: address(0),
-                claimant: tx.origin,
-                bond: uint128(msg.value),
-                claim: rootClaim(),
-                position: ROOT_POSITION,
-                clock: LibClock.wrap(Duration.wrap(0), Timestamp.wrap(uint64(block.timestamp)))
-            })
-        );
-
-        // Deposit the bond.
-        WETH.deposit{ value: msg.value }();
-
-        // Set the game's starting timestamp
-        createdAt = Timestamp.wrap(uint64(block.timestamp));
-
-        // Set the game as initialized.
-        initialized = true;
-=======
     /// @notice Returns the required bond for a given move kind.
     /// @param _position The position of the bonded interaction.
     /// @return requiredBond_ The required ETH bond for the given move, in wei.
@@ -1047,7 +799,6 @@
         uint64 challengeDuration =
             uint64(parentClock.duration().raw() + (block.timestamp - subgameRootClaim.clock.timestamp().raw()));
         duration_ = challengeDuration > MAX_CLOCK_DURATION.raw() ? MAX_CLOCK_DURATION : Duration.wrap(challengeDuration);
->>>>>>> 8439723a
     }
 
     /// @notice Returns the length of the `claimData` array.
@@ -1225,11 +976,6 @@
     function _distributeBond(address _recipient, ClaimData storage _bonded) internal {
         // Set all bits in the bond value to indicate that the bond has been paid out.
         uint256 bond = _bonded.bond;
-<<<<<<< HEAD
-        if (bond == CLAIMED_BOND_FLAG) revert ClaimAlreadyResolved();
-        _bonded.bond = CLAIMED_BOND_FLAG;
-=======
->>>>>>> 8439723a
 
         // Increase the recipient's credit.
         credit[_recipient] += bond;
@@ -1397,16 +1143,8 @@
     {
         // A position of 0 indicates that the starting claim is the absolute prestate. In this special case,
         // we do not include the starting claim within the local context hash.
-<<<<<<< HEAD
-        if (_startingPos.raw() == 0) {
-            uuid_ = Hash.wrap(keccak256(abi.encode(_disputed, _disputedPos)));
-        } else {
-            uuid_ = Hash.wrap(keccak256(abi.encode(_starting, _startingPos, _disputed, _disputedPos)));
-        }
-=======
         uuid_ = _startingPos.raw() == 0
             ? Hash.wrap(keccak256(abi.encode(_disputed, _disputedPos)))
             : Hash.wrap(keccak256(abi.encode(_starting, _startingPos, _disputed, _disputedPos)));
->>>>>>> 8439723a
     }
 }