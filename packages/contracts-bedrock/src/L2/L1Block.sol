// SPDX-License-Identifier: MIT
pragma solidity 0.8.15;

import { ISemver } from "src/universal/ISemver.sol";
import { Constants } from "src/libraries/Constants.sol";
import { GasPayingToken, IGasToken } from "src/libraries/GasPayingToken.sol";
import "src/libraries/L1BlockErrors.sol";

/// @custom:proxied
/// @custom:predeploy 0x4200000000000000000000000000000000000015
/// @title L1Block
/// @notice The L1Block predeploy gives users access to information about the last known L1 block.
///         Values within this contract are updated once per epoch (every L1 block) and can only be
///         set by the "depositor" account, a special system address. Depositor account transactions
///         are created by the protocol whenever we move to a new epoch.
contract L1Block is ISemver, IGasToken {
    /// @notice Event emitted when the gas paying token is set.
    event GasPayingTokenSet(address indexed token, uint8 indexed decimals, bytes32 name, bytes32 symbol);

    /// @notice Address of the special depositor account.
    function DEPOSITOR_ACCOUNT() public pure returns (address addr_) {
        addr_ = Constants.DEPOSITOR_ACCOUNT;
    }

    /// @notice The latest L1 block number known by the L2 system.
    uint64 public number;

    /// @notice The latest L1 timestamp known by the L2 system.
    uint64 public timestamp;

    /// @notice The latest L1 base fee.
    uint256 public basefee;

    /// @notice The latest L1 blockhash.
    bytes32 public hash;

    /// @notice The number of L2 blocks in the same epoch.
    uint64 public sequenceNumber;

    /// @notice The scalar value applied to the L1 blob base fee portion of the blob-capable L1 cost func.
    uint32 public blobBaseFeeScalar;

    /// @notice The scalar value applied to the L1 base fee portion of the blob-capable L1 cost func.
    uint32 public baseFeeScalar;

    /// @notice The versioned hash to authenticate the batcher by.
    bytes32 public batcherHash;

    /// @notice The overhead value applied to the L1 portion of the transaction fee.
    /// @custom:legacy
    uint256 public l1FeeOverhead;

    /// @notice The scalar value applied to the L1 portion of the transaction fee.
    /// @custom:legacy
    uint256 public l1FeeScalar;

    /// @notice The latest L1 blob base fee.
    uint256 public blobBaseFee;

<<<<<<< HEAD
    /// @custom:semver 1.2.0
    string public constant version = "1.2.0";

=======
    /// @custom:semver 1.4.1-beta.1
    function version() public pure virtual returns (string memory) {
        return "1.4.1-beta.1";
    }

    /// @notice Returns the gas paying token, its decimals, name and symbol.
    ///         If nothing is set in state, then it means ether is used.
    function gasPayingToken() public view returns (address addr_, uint8 decimals_) {
        (addr_, decimals_) = GasPayingToken.getToken();
    }

    /// @notice Returns the gas paying token name.
    ///         If nothing is set in state, then it means ether is used.
    function gasPayingTokenName() public view returns (string memory name_) {
        name_ = GasPayingToken.getName();
    }

    /// @notice Returns the gas paying token symbol.
    ///         If nothing is set in state, then it means ether is used.
    function gasPayingTokenSymbol() public view returns (string memory symbol_) {
        symbol_ = GasPayingToken.getSymbol();
    }

    /// @notice Getter for custom gas token paying networks. Returns true if the
    ///         network uses a custom gas token.
    function isCustomGasToken() public view returns (bool) {
        (address token,) = gasPayingToken();
        return token != Constants.ETHER;
    }

>>>>>>> 8439723a
    /// @custom:legacy
    /// @notice Updates the L1 block values.
    /// @param _number         L1 blocknumber.
    /// @param _timestamp      L1 timestamp.
    /// @param _basefee        L1 basefee.
    /// @param _hash           L1 blockhash.
    /// @param _sequenceNumber Number of L2 blocks since epoch start.
    /// @param _batcherHash    Versioned hash to authenticate batcher by.
    /// @param _l1FeeOverhead  L1 fee overhead.
    /// @param _l1FeeScalar    L1 fee scalar.
    function setL1BlockValues(
        uint64 _number,
        uint64 _timestamp,
        uint256 _basefee,
        bytes32 _hash,
        uint64 _sequenceNumber,
        bytes32 _batcherHash,
        uint256 _l1FeeOverhead,
        uint256 _l1FeeScalar
    )
        external
    {
        require(msg.sender == DEPOSITOR_ACCOUNT(), "L1Block: only the depositor account can set L1 block values");

        number = _number;
        timestamp = _timestamp;
        basefee = _basefee;
        hash = _hash;
        sequenceNumber = _sequenceNumber;
        batcherHash = _batcherHash;
        l1FeeOverhead = _l1FeeOverhead;
        l1FeeScalar = _l1FeeScalar;
    }

    /// @notice Updates the L1 block values for an Ecotone upgraded chain.
    /// Params are packed and passed in as raw msg.data instead of ABI to reduce calldata size.
    /// Params are expected to be in the following order:
    ///   1. _baseFeeScalar      L1 base fee scalar
    ///   2. _blobBaseFeeScalar  L1 blob base fee scalar
    ///   3. _sequenceNumber     Number of L2 blocks since epoch start.
    ///   4. _timestamp          L1 timestamp.
    ///   5. _number             L1 blocknumber.
    ///   6. _basefee            L1 base fee.
    ///   7. _blobBaseFee        L1 blob base fee.
    ///   8. _hash               L1 blockhash.
    ///   9. _batcherHash        Versioned hash to authenticate batcher by.
    function setL1BlockValuesEcotone() external {
<<<<<<< HEAD
        assembly {
            // Revert if the caller is not the depositor account.
            if xor(caller(), DEPOSITOR_ACCOUNT) {
                mstore(0x00, 0x3cc50b45) // 0x3cc50b45 is the 4-byte selector of "NotDepositor()"
                revert(0x1C, 0x04) // returns the stored 4-byte selector from above
            }
            let data := calldataload(4)
=======
        address depositor = DEPOSITOR_ACCOUNT();
        assembly {
            // Revert if the caller is not the depositor account.
            if xor(caller(), depositor) {
                mstore(0x00, 0x3cc50b45) // 0x3cc50b45 is the 4-byte selector of "NotDepositor()"
                revert(0x1C, 0x04) // returns the stored 4-byte selector from above
            }
>>>>>>> 8439723a
            // sequencenum (uint64), blobBaseFeeScalar (uint32), baseFeeScalar (uint32)
            sstore(sequenceNumber.slot, shr(128, calldataload(4)))
            // number (uint64) and timestamp (uint64)
            sstore(number.slot, shr(128, calldataload(20)))
            sstore(basefee.slot, calldataload(36)) // uint256
            sstore(blobBaseFee.slot, calldataload(68)) // uint256
            sstore(hash.slot, calldataload(100)) // bytes32
            sstore(batcherHash.slot, calldataload(132)) // bytes32
        }
    }
<<<<<<< HEAD
=======

    /// @notice Sets the gas paying token for the L2 system. Can only be called by the special
    ///         depositor account. This function is not called on every L2 block but instead
    ///         only called by specially crafted L1 deposit transactions.
    function setGasPayingToken(address _token, uint8 _decimals, bytes32 _name, bytes32 _symbol) external {
        if (msg.sender != DEPOSITOR_ACCOUNT()) revert NotDepositor();

        GasPayingToken.set({ _token: _token, _decimals: _decimals, _name: _name, _symbol: _symbol });

        emit GasPayingTokenSet({ token: _token, decimals: _decimals, name: _name, symbol: _symbol });
    }
>>>>>>> 8439723a
}<|MERGE_RESOLUTION|>--- conflicted
+++ resolved
@@ -57,11 +57,6 @@
     /// @notice The latest L1 blob base fee.
     uint256 public blobBaseFee;
 
-<<<<<<< HEAD
-    /// @custom:semver 1.2.0
-    string public constant version = "1.2.0";
-
-=======
     /// @custom:semver 1.4.1-beta.1
     function version() public pure virtual returns (string memory) {
         return "1.4.1-beta.1";
@@ -92,7 +87,6 @@
         return token != Constants.ETHER;
     }
 
->>>>>>> 8439723a
     /// @custom:legacy
     /// @notice Updates the L1 block values.
     /// @param _number         L1 blocknumber.
@@ -140,15 +134,6 @@
     ///   8. _hash               L1 blockhash.
     ///   9. _batcherHash        Versioned hash to authenticate batcher by.
     function setL1BlockValuesEcotone() external {
-<<<<<<< HEAD
-        assembly {
-            // Revert if the caller is not the depositor account.
-            if xor(caller(), DEPOSITOR_ACCOUNT) {
-                mstore(0x00, 0x3cc50b45) // 0x3cc50b45 is the 4-byte selector of "NotDepositor()"
-                revert(0x1C, 0x04) // returns the stored 4-byte selector from above
-            }
-            let data := calldataload(4)
-=======
         address depositor = DEPOSITOR_ACCOUNT();
         assembly {
             // Revert if the caller is not the depositor account.
@@ -156,7 +141,6 @@
                 mstore(0x00, 0x3cc50b45) // 0x3cc50b45 is the 4-byte selector of "NotDepositor()"
                 revert(0x1C, 0x04) // returns the stored 4-byte selector from above
             }
->>>>>>> 8439723a
             // sequencenum (uint64), blobBaseFeeScalar (uint32), baseFeeScalar (uint32)
             sstore(sequenceNumber.slot, shr(128, calldataload(4)))
             // number (uint64) and timestamp (uint64)
@@ -167,8 +151,6 @@
             sstore(batcherHash.slot, calldataload(132)) // bytes32
         }
     }
-<<<<<<< HEAD
-=======
 
     /// @notice Sets the gas paying token for the L2 system. Can only be called by the special
     ///         depositor account. This function is not called on every L2 block but instead
@@ -180,5 +162,4 @@
 
         emit GasPayingTokenSet({ token: _token, decimals: _decimals, name: _name, symbol: _symbol });
     }
->>>>>>> 8439723a
 }