--- conflicted
+++ resolved
@@ -5,16 +5,8 @@
 import { console2 as console } from "forge-std/console2.sol";
 import { stdJson } from "forge-std/StdJson.sol";
 import { Executables } from "scripts/Executables.sol";
-<<<<<<< HEAD
-import { Chains } from "scripts/Chains.sol";
-
-// Global constant for the `useFaultProofs` slot in the DeployConfig contract, which can be overridden in the testing
-// environment.
-bytes32 constant USE_FAULT_PROOFS_SLOT = bytes32(uint256(63));
-=======
 import { Process } from "scripts/libraries/Process.sol";
 import { Chains } from "scripts/Chains.sol";
->>>>>>> 8439723a
 
 /// @title DeployConfig
 /// @notice Represents the configuration required to deploy the system. It is expected
@@ -44,15 +36,10 @@
     address public proxyAdminOwner;
     address public baseFeeVaultRecipient;
     uint256 public baseFeeVaultMinimumWithdrawalAmount;
-<<<<<<< HEAD
-    address public l1FeeVaultRecipient;
-    uint256 public l1FeeVaultMinimumWithdrawalAmount;
-=======
     uint256 public baseFeeVaultWithdrawalNetwork;
     address public l1FeeVaultRecipient;
     uint256 public l1FeeVaultMinimumWithdrawalAmount;
     uint256 public l1FeeVaultWithdrawalNetwork;
->>>>>>> 8439723a
     address public sequencerFeeVaultRecipient;
     uint256 public sequencerFeeVaultMinimumWithdrawalAmount;
     uint256 public sequencerFeeVaultWithdrawalNetwork;
@@ -60,14 +47,8 @@
     string public governanceTokenSymbol;
     address public governanceTokenOwner;
     uint256 public l2GenesisBlockGasLimit;
-<<<<<<< HEAD
-    uint256 public l2GenesisBlockBaseFeePerGas;
-    uint256 public gasPriceOracleOverhead;
-    uint256 public gasPriceOracleScalar;
-=======
     uint32 public basefeeScalar;
     uint32 public blobbasefeeScalar;
->>>>>>> 8439723a
     bool public enableGovernance;
     uint256 public eip1559Denominator;
     uint256 public eip1559Elasticity;
@@ -76,12 +57,8 @@
     bytes32 public faultGameGenesisOutputRoot;
     uint256 public faultGameMaxDepth;
     uint256 public faultGameSplitDepth;
-<<<<<<< HEAD
-    uint256 public faultGameMaxDuration;
-=======
     uint256 public faultGameClockExtension;
     uint256 public faultGameMaxClockDuration;
->>>>>>> 8439723a
     uint256 public faultGameWithdrawalDelay;
     uint256 public preimageOracleMinProposalSize;
     uint256 public preimageOracleChallengePeriod;
@@ -93,23 +70,17 @@
     uint256 public respectedGameType;
     bool public useFaultProofs;
     bool public usePlasma;
-<<<<<<< HEAD
-=======
     string public daCommitmentType;
->>>>>>> 8439723a
     uint256 public daChallengeWindow;
     uint256 public daResolveWindow;
     uint256 public daBondSize;
     uint256 public daResolverRefundPercentage;
 
-<<<<<<< HEAD
-=======
     bool public useCustomGasToken;
     address public customGasTokenAddress;
 
     bool public useInterop;
 
->>>>>>> 8439723a
     function read(string memory _path) public {
         console.log("DeployConfig: reading file %s", _path);
         try vm.readFile(_path) returns (string memory data) {
@@ -135,14 +106,6 @@
         l2OutputOracleProposer = stdJson.readAddress(_json, "$.l2OutputOracleProposer");
         l2OutputOracleChallenger = stdJson.readAddress(_json, "$.l2OutputOracleChallenger");
         finalizationPeriodSeconds = stdJson.readUint(_json, "$.finalizationPeriodSeconds");
-<<<<<<< HEAD
-        fundDevAccounts = stdJson.readBool(_json, "$.fundDevAccounts");
-        proxyAdminOwner = stdJson.readAddress(_json, "$.proxyAdminOwner");
-        baseFeeVaultRecipient = stdJson.readAddress(_json, "$.baseFeeVaultRecipient");
-        baseFeeVaultMinimumWithdrawalAmount = stdJson.readUint(_json, "$.baseFeeVaultMinimumWithdrawalAmount");
-        l1FeeVaultRecipient = stdJson.readAddress(_json, "$.l1FeeVaultRecipient");
-        l1FeeVaultMinimumWithdrawalAmount = stdJson.readUint(_json, "$.l1FeeVaultMinimumWithdrawalAmount");
-=======
         fundDevAccounts = _readOr(_json, "$.fundDevAccounts", false);
         proxyAdminOwner = stdJson.readAddress(_json, "$.proxyAdminOwner");
         baseFeeVaultRecipient = stdJson.readAddress(_json, "$.baseFeeVaultRecipient");
@@ -151,7 +114,6 @@
         l1FeeVaultRecipient = stdJson.readAddress(_json, "$.l1FeeVaultRecipient");
         l1FeeVaultMinimumWithdrawalAmount = stdJson.readUint(_json, "$.l1FeeVaultMinimumWithdrawalAmount");
         l1FeeVaultWithdrawalNetwork = stdJson.readUint(_json, "$.l1FeeVaultWithdrawalNetwork");
->>>>>>> 8439723a
         sequencerFeeVaultRecipient = stdJson.readAddress(_json, "$.sequencerFeeVaultRecipient");
         sequencerFeeVaultMinimumWithdrawalAmount = stdJson.readUint(_json, "$.sequencerFeeVaultMinimumWithdrawalAmount");
         sequencerFeeVaultWithdrawalNetwork = stdJson.readUint(_json, "$.sequencerFeeVaultWithdrawalNetwork");
@@ -159,15 +121,9 @@
         governanceTokenSymbol = stdJson.readString(_json, "$.governanceTokenSymbol");
         governanceTokenOwner = stdJson.readAddress(_json, "$.governanceTokenOwner");
         l2GenesisBlockGasLimit = stdJson.readUint(_json, "$.l2GenesisBlockGasLimit");
-<<<<<<< HEAD
-        l2GenesisBlockBaseFeePerGas = stdJson.readUint(_json, "$.l2GenesisBlockBaseFeePerGas");
-        gasPriceOracleOverhead = stdJson.readUint(_json, "$.gasPriceOracleOverhead");
-        gasPriceOracleScalar = stdJson.readUint(_json, "$.gasPriceOracleScalar");
-=======
         basefeeScalar = uint32(_readOr(_json, "$.gasPriceOracleBaseFeeScalar", 1368));
         blobbasefeeScalar = uint32(_readOr(_json, "$.gasPriceOracleBlobBaseFeeScalar", 810949));
 
->>>>>>> 8439723a
         enableGovernance = stdJson.readBool(_json, "$.enableGovernance");
         eip1559Denominator = stdJson.readUint(_json, "$.eip1559Denominator");
         eip1559Elasticity = stdJson.readUint(_json, "$.eip1559Elasticity");
@@ -175,27 +131,16 @@
         requiredProtocolVersion = stdJson.readUint(_json, "$.requiredProtocolVersion");
         recommendedProtocolVersion = stdJson.readUint(_json, "$.recommendedProtocolVersion");
 
-<<<<<<< HEAD
-        useFaultProofs = stdJson.readBool(_json, "$.useFaultProofs");
-        proofMaturityDelaySeconds = stdJson.readUint(_json, "$.proofMaturityDelaySeconds");
-        disputeGameFinalityDelaySeconds = stdJson.readUint(_json, "$.disputeGameFinalityDelaySeconds");
-        respectedGameType = stdJson.readUint(_json, "$.respectedGameType");
-=======
         useFaultProofs = _readOr(_json, "$.useFaultProofs", false);
         proofMaturityDelaySeconds = _readOr(_json, "$.proofMaturityDelaySeconds", 0);
         disputeGameFinalityDelaySeconds = _readOr(_json, "$.disputeGameFinalityDelaySeconds", 0);
         respectedGameType = _readOr(_json, "$.respectedGameType", 0);
->>>>>>> 8439723a
 
         faultGameAbsolutePrestate = stdJson.readUint(_json, "$.faultGameAbsolutePrestate");
         faultGameMaxDepth = stdJson.readUint(_json, "$.faultGameMaxDepth");
         faultGameSplitDepth = stdJson.readUint(_json, "$.faultGameSplitDepth");
-<<<<<<< HEAD
-        faultGameMaxDuration = stdJson.readUint(_json, "$.faultGameMaxDuration");
-=======
         faultGameClockExtension = stdJson.readUint(_json, "$.faultGameClockExtension");
         faultGameMaxClockDuration = stdJson.readUint(_json, "$.faultGameMaxClockDuration");
->>>>>>> 8439723a
         faultGameGenesisBlock = stdJson.readUint(_json, "$.faultGameGenesisBlock");
         faultGameGenesisOutputRoot = stdJson.readBytes32(_json, "$.faultGameGenesisOutputRoot");
         faultGameWithdrawalDelay = stdJson.readUint(_json, "$.faultGameWithdrawalDelay");
@@ -204,22 +149,16 @@
         preimageOracleChallengePeriod = stdJson.readUint(_json, "$.preimageOracleChallengePeriod");
 
         usePlasma = _readOr(_json, "$.usePlasma", false);
-<<<<<<< HEAD
-=======
         daCommitmentType = _readOr(_json, "$.daCommitmentType", "KeccakCommitment");
->>>>>>> 8439723a
         daChallengeWindow = _readOr(_json, "$.daChallengeWindow", 1000);
         daResolveWindow = _readOr(_json, "$.daResolveWindow", 1000);
         daBondSize = _readOr(_json, "$.daBondSize", 1000000000);
         daResolverRefundPercentage = _readOr(_json, "$.daResolverRefundPercentage", 0);
-<<<<<<< HEAD
-=======
 
         useCustomGasToken = _readOr(_json, "$.useCustomGasToken", false);
         customGasTokenAddress = _readOr(_json, "$.customGasTokenAddress", address(0));
 
         useInterop = _readOr(_json, "$.useInterop", false);
->>>>>>> 8439723a
     }
 
     function l1StartingBlockTag() public returns (bytes32) {
@@ -255,8 +194,6 @@
         usePlasma = _usePlasma;
     }
 
-<<<<<<< HEAD
-=======
     /// @notice Allow the `useFaultProofs` config to be overridden in testing environments
     function setUseFaultProofs(bool _useFaultProofs) public {
         useFaultProofs = _useFaultProofs;
@@ -278,7 +215,6 @@
         customGasTokenAddress = _token;
     }
 
->>>>>>> 8439723a
     function _getBlockByTag(string memory _tag) internal returns (bytes32) {
         string[] memory cmd = new string[](3);
         cmd[0] = Executables.bash;
@@ -295,8 +231,6 @@
     function _readOr(string memory json, string memory key, uint256 defaultValue) internal view returns (uint256) {
         return vm.keyExists(json, key) ? stdJson.readUint(json, key) : defaultValue;
     }
-<<<<<<< HEAD
-=======
 
     function _readOr(string memory json, string memory key, address defaultValue) internal view returns (address) {
         return vm.keyExists(json, key) ? stdJson.readAddress(json, key) : defaultValue;
@@ -313,5 +247,4 @@
     {
         return vm.keyExists(json, key) ? stdJson.readString(json, key) : defaultValue;
     }
->>>>>>> 8439723a
 }