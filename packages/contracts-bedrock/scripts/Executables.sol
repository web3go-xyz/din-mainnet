// SPDX-License-Identifier: MIT
pragma solidity ^0.8.0;

import { Vm } from "forge-std/Vm.sol";
import { Process } from "scripts/libraries/Process.sol";

/// @notice The executables used in ffi commands. These are set here
///         to have a single source of truth in case absolute paths
///         need to be used.
library Executables {
    /// @notice Foundry cheatcode VM.
    Vm private constant vm = Vm(address(uint160(uint256(keccak256("hevm cheat code")))));
    string internal constant bash = "bash";
    string internal constant jq = "jq";
    string internal constant forge = "forge";
    string internal constant echo = "echo";
    string internal constant sed = "sed";
    string internal constant find = "find";
    string internal constant ls = "ls";
<<<<<<< HEAD
=======
    string internal constant git = "git";

    /// @notice Returns the commit hash of HEAD.
    function gitCommitHash() internal returns (string memory) {
        string[] memory commands = new string[](3);
        commands[0] = bash;
        commands[1] = "-c";
        commands[2] = "cast abi-encode 'f(string)' $(git rev-parse HEAD)";
        return abi.decode(Process.run(commands), (string));
    }
>>>>>>> 8439723a
}<|MERGE_RESOLUTION|>--- conflicted
+++ resolved
@@ -17,8 +17,6 @@
     string internal constant sed = "sed";
     string internal constant find = "find";
     string internal constant ls = "ls";
-<<<<<<< HEAD
-=======
     string internal constant git = "git";
 
     /// @notice Returns the commit hash of HEAD.
@@ -29,5 +27,4 @@
         commands[2] = "cast abi-encode 'f(string)' $(git rev-parse HEAD)";
         return abi.decode(Process.run(commands), (string));
     }
->>>>>>> 8439723a
 }