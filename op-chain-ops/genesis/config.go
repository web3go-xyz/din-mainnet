package genesis

import (
	"bytes"
	"encoding/json"
	"errors"
	"fmt"
	"math/big"
	"os"
	"path/filepath"
	"reflect"

	"github.com/holiman/uint256"
	"golang.org/x/exp/maps"

	"github.com/ethereum/go-ethereum/common"
	"github.com/ethereum/go-ethereum/common/hexutil"
	"github.com/ethereum/go-ethereum/core/types"
	"github.com/ethereum/go-ethereum/log"
	"github.com/ethereum/go-ethereum/params"
	"github.com/ethereum/go-ethereum/rpc"

	"github.com/ethereum-optimism/optimism/op-node/rollup"
	plasma "github.com/ethereum-optimism/optimism/op-plasma"
	"github.com/ethereum-optimism/optimism/op-service/eth"
)

var (
	ErrInvalidDeployConfig     = errors.New("invalid deploy config")
	ErrInvalidImmutablesConfig = errors.New("invalid immutables config")
	// MaximumBaseFee represents the max base fee for deposits, since
	// there is an on chain EIP-1559 curve for deposits purchasing L2 gas.
	// It is type(uint128).max in solidity.
	MaximumBaseFee, _ = new(big.Int).SetString("ffffffffffffffffffffffffffffffff", 16)
)

const (
	// MaxResourceLimit represents the maximum amount of L2 gas that a single deposit can use.
	MaxResourceLimit = 20_000_000
	// ElasticityMultiplier represents the elasticity of the deposit EIP-1559 fee market.
	ElasticityMultiplier = 10
	// BaseFeeMaxChangeDenominator represents the maximum change in base fee per block.
	BaseFeeMaxChangeDenominator = 8
	// MinimumBaseFee represents the minimum base fee for deposits.
	MinimumBaseFee = params.GWei
	// SystemTxMaxGas represents the maximum gas that a system transaction can use
	// when it is included with user deposits.
	SystemTxMaxGas = 1_000_000
)

// DeployConfig represents the deployment configuration for an OP Stack chain.
// It is used to deploy the L1 contracts as well as create the L2 genesis state.
type DeployConfig struct {
	// L1StartingBlockTag is used to fill in the storage of the L1Block info predeploy. The rollup
	// config script uses this to fill the L1 genesis info for the rollup. The Output oracle deploy
	// script may use it if the L2 starting timestamp is nil, assuming the L2 genesis is set up
	// with this.
	L1StartingBlockTag *MarshalableRPCBlockNumberOrHash `json:"l1StartingBlockTag"`
	// L1ChainID is the chain ID of the L1 chain.
	L1ChainID uint64 `json:"l1ChainID"`
	// L2ChainID is the chain ID of the L2 chain.
	L2ChainID uint64 `json:"l2ChainID"`
	// L2BlockTime is the number of seconds between each L2 block.
	L2BlockTime uint64 `json:"l2BlockTime"`
	// FinalizationPeriodSeconds represents the number of seconds before an output is considered
	// finalized. This impacts the amount of time that withdrawals take to finalize and is
	// generally set to 1 week.
	FinalizationPeriodSeconds uint64 `json:"finalizationPeriodSeconds"`
	// MaxSequencerDrift is the number of seconds after the L1 timestamp of the end of the
	// sequencing window that batches must be included, otherwise L2 blocks including
	// deposits are force included.
	MaxSequencerDrift uint64 `json:"maxSequencerDrift"`
	// SequencerWindowSize is the number of L1 blocks per sequencing window.
	SequencerWindowSize uint64 `json:"sequencerWindowSize"`
	// ChannelTimeout is the number of L1 blocks that a frame stays valid when included in L1.
	ChannelTimeout uint64 `json:"channelTimeout"`
	// P2PSequencerAddress is the address of the key the sequencer uses to sign blocks on the P2P layer.
	P2PSequencerAddress common.Address `json:"p2pSequencerAddress"`
	// BatchInboxAddress is the L1 account that batches are sent to.
	BatchInboxAddress common.Address `json:"batchInboxAddress"`
	// BatchSenderAddress represents the initial sequencer account that authorizes batches.
	// Transactions sent from this account to the batch inbox address are considered valid.
	BatchSenderAddress common.Address `json:"batchSenderAddress"`
	// L2OutputOracleSubmissionInterval is the number of L2 blocks between outputs that are submitted
	// to the L2OutputOracle contract located on L1.
	L2OutputOracleSubmissionInterval uint64 `json:"l2OutputOracleSubmissionInterval"`
	// L2OutputOracleStartingTimestamp is the starting timestamp for the L2OutputOracle.
	// MUST be the same as the timestamp of the L2OO start block.
	L2OutputOracleStartingTimestamp int `json:"l2OutputOracleStartingTimestamp"`
	// L2OutputOracleStartingBlockNumber is the starting block number for the L2OutputOracle.
	// Must be greater than or equal to the first Bedrock block. The first L2 output will correspond
	// to this value plus the submission interval.
	L2OutputOracleStartingBlockNumber uint64 `json:"l2OutputOracleStartingBlockNumber"`
	// L2OutputOracleProposer is the address of the account that proposes L2 outputs.
	L2OutputOracleProposer common.Address `json:"l2OutputOracleProposer"`
	// L2OutputOracleChallenger is the address of the account that challenges L2 outputs.
	L2OutputOracleChallenger common.Address `json:"l2OutputOracleChallenger"`

	// CliqueSignerAddress represents the signer address for the clique consensus engine.
	// It is used in the multi-process devnet to sign blocks.
	CliqueSignerAddress common.Address `json:"cliqueSignerAddress"`
	// L1UseClique represents whether or not to use the clique consensus engine.
	L1UseClique bool `json:"l1UseClique"`

	L1BlockTime                 uint64         `json:"l1BlockTime"`
	L1GenesisBlockTimestamp     hexutil.Uint64 `json:"l1GenesisBlockTimestamp"`
	L1GenesisBlockNonce         hexutil.Uint64 `json:"l1GenesisBlockNonce"`
	L1GenesisBlockGasLimit      hexutil.Uint64 `json:"l1GenesisBlockGasLimit"`
	L1GenesisBlockDifficulty    *hexutil.Big   `json:"l1GenesisBlockDifficulty"`
	L1GenesisBlockMixHash       common.Hash    `json:"l1GenesisBlockMixHash"`
	L1GenesisBlockCoinbase      common.Address `json:"l1GenesisBlockCoinbase"`
	L1GenesisBlockNumber        hexutil.Uint64 `json:"l1GenesisBlockNumber"`
	L1GenesisBlockGasUsed       hexutil.Uint64 `json:"l1GenesisBlockGasUsed"`
	L1GenesisBlockParentHash    common.Hash    `json:"l1GenesisBlockParentHash"`
	L1GenesisBlockBaseFeePerGas *hexutil.Big   `json:"l1GenesisBlockBaseFeePerGas"`

	L2GenesisBlockNonce         hexutil.Uint64 `json:"l2GenesisBlockNonce"`
	L2GenesisBlockGasLimit      hexutil.Uint64 `json:"l2GenesisBlockGasLimit"`
	L2GenesisBlockDifficulty    *hexutil.Big   `json:"l2GenesisBlockDifficulty"`
	L2GenesisBlockMixHash       common.Hash    `json:"l2GenesisBlockMixHash"`
	L2GenesisBlockNumber        hexutil.Uint64 `json:"l2GenesisBlockNumber"`
	L2GenesisBlockGasUsed       hexutil.Uint64 `json:"l2GenesisBlockGasUsed"`
	L2GenesisBlockParentHash    common.Hash    `json:"l2GenesisBlockParentHash"`
	L2GenesisBlockBaseFeePerGas *hexutil.Big   `json:"l2GenesisBlockBaseFeePerGas"`

	// L2GenesisRegolithTimeOffset is the number of seconds after genesis block that Regolith hard fork activates.
	// Set it to 0 to activate at genesis. Nil to disable Regolith.
	L2GenesisRegolithTimeOffset *hexutil.Uint64 `json:"l2GenesisRegolithTimeOffset,omitempty"`
	// L2GenesisCanyonTimeOffset is the number of seconds after genesis block that Canyon hard fork activates.
	// Set it to 0 to activate at genesis. Nil to disable Canyon.
	L2GenesisCanyonTimeOffset *hexutil.Uint64 `json:"l2GenesisCanyonTimeOffset,omitempty"`
	// L2GenesisDeltaTimeOffset is the number of seconds after genesis block that Delta hard fork activates.
	// Set it to 0 to activate at genesis. Nil to disable Delta.
	L2GenesisDeltaTimeOffset *hexutil.Uint64 `json:"l2GenesisDeltaTimeOffset,omitempty"`
	// L2GenesisEcotoneTimeOffset is the number of seconds after genesis block that Ecotone hard fork activates.
	// Set it to 0 to activate at genesis. Nil to disable Ecotone.
	L2GenesisEcotoneTimeOffset *hexutil.Uint64 `json:"l2GenesisEcotoneTimeOffset,omitempty"`
	// L2GenesisFjordTimeOffset is the number of seconds after genesis block that Fjord hard fork activates.
	// Set it to 0 to activate at genesis. Nil to disable Fjord.
	L2GenesisFjordTimeOffset *hexutil.Uint64 `json:"l2GenesisFjordTimeOffset,omitempty"`
	// L2GenesisInteropTimeOffset is the number of seconds after genesis block that the Interop hard fork activates.
	// Set it to 0 to activate at genesis. Nil to disable Interop.
	L2GenesisInteropTimeOffset *hexutil.Uint64 `json:"l2GenesisInteropTimeOffset,omitempty"`
	// L2GenesisBlockExtraData is configurable extradata. Will default to []byte("BEDROCK") if left unspecified.
	L2GenesisBlockExtraData []byte `json:"l2GenesisBlockExtraData"`
	// ProxyAdminOwner represents the owner of the ProxyAdmin predeploy on L2.
	ProxyAdminOwner common.Address `json:"proxyAdminOwner"`
	// FinalSystemOwner is the owner of the system on L1. Any L1 contract that is ownable has
	// this account set as its owner.
	FinalSystemOwner common.Address `json:"finalSystemOwner"`
	// SuperchainConfigGuardian represents the GUARDIAN account in the SuperchainConfig. Has the ability to pause withdrawals.
	SuperchainConfigGuardian common.Address `json:"superchainConfigGuardian"`
	// BaseFeeVaultRecipient represents the recipient of fees accumulated in the BaseFeeVault.
	// Can be an account on L1 or L2, depending on the BaseFeeVaultWithdrawalNetwork value.
	BaseFeeVaultRecipient common.Address `json:"baseFeeVaultRecipient"`
	// L1FeeVaultRecipient represents the recipient of fees accumulated in the L1FeeVault.
	// Can be an account on L1 or L2, depending on the L1FeeVaultWithdrawalNetwork value.
	L1FeeVaultRecipient common.Address `json:"l1FeeVaultRecipient"`
	// SequencerFeeVaultRecipient represents the recipient of fees accumulated in the SequencerFeeVault.
	// Can be an account on L1 or L2, depending on the SequencerFeeVaultWithdrawalNetwork value.
	SequencerFeeVaultRecipient common.Address `json:"sequencerFeeVaultRecipient"`
	// BaseFeeVaultMinimumWithdrawalAmount represents the minimum withdrawal amount for the BaseFeeVault.
	BaseFeeVaultMinimumWithdrawalAmount *hexutil.Big `json:"baseFeeVaultMinimumWithdrawalAmount"`
	// L1FeeVaultMinimumWithdrawalAmount represents the minimum withdrawal amount for the L1FeeVault.
	L1FeeVaultMinimumWithdrawalAmount *hexutil.Big `json:"l1FeeVaultMinimumWithdrawalAmount"`
	// SequencerFeeVaultMinimumWithdrawalAmount represents the minimum withdrawal amount for the SequencerFeeVault.
	SequencerFeeVaultMinimumWithdrawalAmount *hexutil.Big `json:"sequencerFeeVaultMinimumWithdrawalAmount"`
	// BaseFeeVaultWithdrawalNetwork represents the withdrawal network for the BaseFeeVault.
	BaseFeeVaultWithdrawalNetwork WithdrawalNetwork `json:"baseFeeVaultWithdrawalNetwork"`
	// L1FeeVaultWithdrawalNetwork represents the withdrawal network for the L1FeeVault.
	L1FeeVaultWithdrawalNetwork WithdrawalNetwork `json:"l1FeeVaultWithdrawalNetwork"`
	// SequencerFeeVaultWithdrawalNetwork represents the withdrawal network for the SequencerFeeVault.
	SequencerFeeVaultWithdrawalNetwork WithdrawalNetwork `json:"sequencerFeeVaultWithdrawalNetwork"`
	// L1StandardBridgeProxy represents the address of the L1StandardBridgeProxy on L1 and is used
	// as part of building the L2 genesis state.
	L1StandardBridgeProxy common.Address `json:"l1StandardBridgeProxy"`
	// L1CrossDomainMessengerProxy represents the address of the L1CrossDomainMessengerProxy on L1 and is used
	// as part of building the L2 genesis state.
	L1CrossDomainMessengerProxy common.Address `json:"l1CrossDomainMessengerProxy"`
	// L1ERC721BridgeProxy represents the address of the L1ERC721Bridge on L1 and is used
	// as part of building the L2 genesis state.
	L1ERC721BridgeProxy common.Address `json:"l1ERC721BridgeProxy"`
	// SystemConfigProxy represents the address of the SystemConfigProxy on L1 and is used
	// as part of the derivation pipeline.
	SystemConfigProxy common.Address `json:"systemConfigProxy"`
	// OptimismPortalProxy represents the address of the OptimismPortalProxy on L1 and is used
	// as part of the derivation pipeline.
	OptimismPortalProxy common.Address `json:"optimismPortalProxy"`
	// GasPriceOracleOverhead represents the initial value of the gas overhead in the GasPriceOracle predeploy.
	// Deprecated: Since Ecotone, this field is superseded by GasPriceOracleBaseFeeScalar and GasPriceOracleBlobBaseFeeScalar.
	GasPriceOracleOverhead uint64 `json:"gasPriceOracleOverhead"`
	// GasPriceOracleScalar represents the initial value of the gas scalar in the GasPriceOracle predeploy.
	// Deprecated: Since Ecotone, this field is superseded by GasPriceOracleBaseFeeScalar and GasPriceOracleBlobBaseFeeScalar.
	GasPriceOracleScalar uint64 `json:"gasPriceOracleScalar"`
	// GasPriceOracleBaseFeeScalar represents the value of the base fee scalar used for fee calculations.
	GasPriceOracleBaseFeeScalar uint32 `json:"gasPriceOracleBaseFeeScalar"`
	// GasPriceOracleBlobBaseFeeScalar represents the value of the blob base fee scalar used for fee calculations.
	GasPriceOracleBlobBaseFeeScalar uint32 `json:"gasPriceOracleBlobBaseFeeScalar"`
	// EnableGovernance configures whether or not include governance token predeploy.
	EnableGovernance bool `json:"enableGovernance"`
	// GovernanceTokenSymbol represents the  ERC20 symbol of the GovernanceToken.
	GovernanceTokenSymbol string `json:"governanceTokenSymbol"`
	// GovernanceTokenName represents the ERC20 name of the GovernanceToken
	GovernanceTokenName string `json:"governanceTokenName"`
	// GovernanceTokenOwner represents the owner of the GovernanceToken. Has the ability
	// to mint and burn tokens.
	GovernanceTokenOwner common.Address `json:"governanceTokenOwner"`
	// DeploymentWaitConfirmations is the number of confirmations to wait during
	// deployment. This is DEPRECATED and should be removed in a future PR.
	DeploymentWaitConfirmations int `json:"deploymentWaitConfirmations"`
	// EIP1559Elasticity is the elasticity of the EIP1559 fee market.
	EIP1559Elasticity uint64 `json:"eip1559Elasticity"`
	// EIP1559Denominator is the denominator of EIP1559 base fee market.
	EIP1559Denominator uint64 `json:"eip1559Denominator"`
	// EIP1559DenominatorCanyon is the denominator of EIP1559 base fee market when Canyon is active.
	EIP1559DenominatorCanyon uint64 `json:"eip1559DenominatorCanyon"`
	// SystemConfigStartBlock represents the block at which the op-node should start syncing
	// from. It is an override to set this value on legacy networks where it is not set by
	// default. It can be removed once all networks have this value set in their storage.
	SystemConfigStartBlock uint64 `json:"systemConfigStartBlock"`
	// FaultGameAbsolutePrestate is the absolute prestate of Cannon. This is computed
	// by generating a proof from the 0th -> 1st instruction and grabbing the prestate from
	// the output JSON. All honest challengers should agree on the setup state of the program.
	FaultGameAbsolutePrestate common.Hash `json:"faultGameAbsolutePrestate"`
	// FaultGameMaxDepth is the maximum depth of the position tree within the fault dispute game.
	// `2^{FaultGameMaxDepth}` is how many instructions the execution trace bisection game
	// supports. Ideally, this should be conservatively set so that there is always enough
	// room for a full Cannon trace.
	FaultGameMaxDepth uint64 `json:"faultGameMaxDepth"`
	// FaultGameClockExtension is the amount of time that the dispute game will set the potential grandchild claim's,
	// clock to, if the remaining time is less than this value at the time of a claim's creation.
	FaultGameClockExtension uint64 `json:"faultGameClockExtension"`
	// FaultGameMaxClockDuration is the maximum amount of time that may accumulate on a team's chess clock before they
	// may no longer respond.
	FaultGameMaxClockDuration uint64 `json:"faultGameMaxClockDuration"`
	// FaultGameGenesisBlock is the block number for genesis.
	FaultGameGenesisBlock uint64 `json:"faultGameGenesisBlock"`
	// FaultGameGenesisOutputRoot is the output root for the genesis block.
	FaultGameGenesisOutputRoot common.Hash `json:"faultGameGenesisOutputRoot"`
	// FaultGameSplitDepth is the depth at which the fault dispute game splits from output roots to execution trace claims.
	FaultGameSplitDepth uint64 `json:"faultGameSplitDepth"`
	// FaultGameWithdrawalDelay is the number of seconds that users must wait before withdrawing ETH from a fault game.
	FaultGameWithdrawalDelay uint64 `json:"faultGameWithdrawalDelay"`
	// PreimageOracleMinProposalSize is the minimum number of bytes that a large preimage oracle proposal can be.
	PreimageOracleMinProposalSize uint64 `json:"preimageOracleMinProposalSize"`
	// PreimageOracleChallengePeriod is the number of seconds that challengers have to challenge a large preimage proposal.
	PreimageOracleChallengePeriod uint64 `json:"preimageOracleChallengePeriod"`
	// FundDevAccounts configures whether or not to fund the dev accounts. Should only be used
	// during devnet deployments.
	FundDevAccounts bool `json:"fundDevAccounts"`
	// opBNB fermat hard fork
	Fermat *big.Int `json:"fermat,omitempty"`
	// SnowTimeOffset is the number of seconds after genesis block that snow hard fork activates.
	// Set it to 0 to activate at genesis. Nil to disable snow fork.
	SnowTimeOffset *hexutil.Uint64 `json:"snowTimeOffset,omitempty"`
	// HaberTimeOffset is the number of seconds after genesis block that haber hard fork activates.
	// Set it to 0 to activate at genesis. Nil to disable haber fork.
	HaberTimeOffset *hexutil.Uint64 `json:"haberTimeOffset,omitempty"`
	// WrightTimeOffset is the number of seconds after genesis block that wright hard fork activates.
	// Set it to 0 to activate at genesis. Nil to disable wright fork.
	WrightTimeOffset *hexutil.Uint64 `json:"wrightTimeOffset,omitempty"`
	// RequiredProtocolVersion indicates the protocol version that
	// nodes are required to adopt, to stay in sync with the network.
	RequiredProtocolVersion params.ProtocolVersion `json:"requiredProtocolVersion"`
	// RequiredProtocolVersion indicates the protocol version that
	// nodes are recommended to adopt, to stay in sync with the network.
	RecommendedProtocolVersion params.ProtocolVersion `json:"recommendedProtocolVersion"`
	// ProofMaturityDelaySeconds is the number of seconds that a proof must be
	// mature before it can be used to finalize a withdrawal.
	ProofMaturityDelaySeconds uint64 `json:"proofMaturityDelaySeconds"`
	// DisputeGameFinalityDelaySeconds is an additional number of seconds a
	// dispute game must wait before it can be used to finalize a withdrawal.
	DisputeGameFinalityDelaySeconds uint64 `json:"disputeGameFinalityDelaySeconds"`
	// RespectedGameType is the dispute game type that the OptimismPortal
	// contract will respect for finalizing withdrawals.
	RespectedGameType uint32 `json:"respectedGameType"`
	// UseFaultProofs is a flag that indicates if the system is using fault
	// proofs instead of the older output oracle mechanism.
	UseFaultProofs bool `json:"useFaultProofs"`
	// UseCustomGasToken is a flag to indicate that a custom gas token should be used
	UseCustomGasToken bool `json:"useCustomGasToken"`
	// CustomGasTokenAddress is the address of the ERC20 token to be used to pay for gas on L2.
	CustomGasTokenAddress common.Address `json:"customGasTokenAddress"`
	// UsePlasma is a flag that indicates if the system is using op-plasma
	UsePlasma bool `json:"usePlasma"`
	// DACommitmentType specifies the allowed commitment
	DACommitmentType string `json:"daCommitmentType"`
	// DAChallengeWindow represents the block interval during which the availability of a data commitment can be challenged.
	DAChallengeWindow uint64 `json:"daChallengeWindow"`
	// DAResolveWindow represents the block interval during which a data availability challenge can be resolved.
	DAResolveWindow uint64 `json:"daResolveWindow"`
	// DABondSize represents the required bond size to initiate a data availability challenge.
	DABondSize uint64 `json:"daBondSize"`
	// DAResolverRefundPercentage represents the percentage of the resolving cost to be refunded to the resolver
	// such as 100 means 100% refund.
	DAResolverRefundPercentage uint64 `json:"daResolverRefundPercentage"`

	// DAChallengeProxy represents the L1 address of the DataAvailabilityChallenge contract.
	DAChallengeProxy common.Address `json:"daChallengeProxy"`

	// When Cancun activates. Relative to L1 genesis.
	L1CancunTimeOffset *hexutil.Uint64 `json:"l1CancunTimeOffset,omitempty"`

	// UseInterop is a flag that indicates if the system is using interop
	UseInterop bool `json:"useInterop,omitempty"`
}

// Copy will deeply copy the DeployConfig. This does a JSON roundtrip to copy
// which makes it easier to maintain, we do not need efficiency in this case.
func (d *DeployConfig) Copy() *DeployConfig {
	raw, err := json.Marshal(d)
	if err != nil {
		panic(err)
	}

	cpy := DeployConfig{}
	if err = json.Unmarshal(raw, &cpy); err != nil {
		panic(err)
	}
	return &cpy
}

// Check will ensure that the config is sane and return an error when it is not
func (d *DeployConfig) Check() error {
	if d.L1StartingBlockTag == nil {
		return fmt.Errorf("%w: L1StartingBlockTag cannot be nil", ErrInvalidDeployConfig)
	}
	if d.L1ChainID == 0 {
		return fmt.Errorf("%w: L1ChainID cannot be 0", ErrInvalidDeployConfig)
	}
	if d.L2ChainID == 0 {
		return fmt.Errorf("%w: L2ChainID cannot be 0", ErrInvalidDeployConfig)
	}
	if d.L2BlockTime == 0 {
		return fmt.Errorf("%w: L2BlockTime cannot be 0", ErrInvalidDeployConfig)
	}
	if d.FinalizationPeriodSeconds == 0 {
		return fmt.Errorf("%w: FinalizationPeriodSeconds cannot be 0", ErrInvalidDeployConfig)
	}
	if d.L2OutputOracleStartingBlockNumber == 0 {
		log.Warn("L2OutputOracleStartingBlockNumber is 0, should only be 0 for fresh chains")
	}
	if d.SuperchainConfigGuardian == (common.Address{}) {
		return fmt.Errorf("%w: SuperchainConfigGuardian cannot be address(0)", ErrInvalidDeployConfig)
	}
	if d.MaxSequencerDrift == 0 {
		return fmt.Errorf("%w: MaxSequencerDrift cannot be 0", ErrInvalidDeployConfig)
	}
	if d.SequencerWindowSize == 0 {
		return fmt.Errorf("%w: SequencerWindowSize cannot be 0", ErrInvalidDeployConfig)
	}
	if d.ChannelTimeout == 0 {
		return fmt.Errorf("%w: ChannelTimeout cannot be 0", ErrInvalidDeployConfig)
	}
	if d.P2PSequencerAddress == (common.Address{}) {
		return fmt.Errorf("%w: P2PSequencerAddress cannot be address(0)", ErrInvalidDeployConfig)
	}
	if d.BatchInboxAddress == (common.Address{}) {
		return fmt.Errorf("%w: BatchInboxAddress cannot be address(0)", ErrInvalidDeployConfig)
	}
	if d.BatchSenderAddress == (common.Address{}) {
		return fmt.Errorf("%w: BatchSenderAddress cannot be address(0)", ErrInvalidDeployConfig)
	}
	if d.L2OutputOracleSubmissionInterval == 0 {
		return fmt.Errorf("%w: L2OutputOracleSubmissionInterval cannot be 0", ErrInvalidDeployConfig)
	}
	if d.L2OutputOracleStartingTimestamp == 0 {
		log.Warn("L2OutputOracleStartingTimestamp is 0")
	}
	if d.L2OutputOracleProposer == (common.Address{}) {
		return fmt.Errorf("%w: L2OutputOracleProposer cannot be address(0)", ErrInvalidDeployConfig)
	}
	if d.L2OutputOracleChallenger == (common.Address{}) {
		return fmt.Errorf("%w: L2OutputOracleChallenger cannot be address(0)", ErrInvalidDeployConfig)
	}
	if d.FinalSystemOwner == (common.Address{}) {
		return fmt.Errorf("%w: FinalSystemOwner cannot be address(0)", ErrInvalidDeployConfig)
	}
	if d.ProxyAdminOwner == (common.Address{}) {
		return fmt.Errorf("%w: ProxyAdminOwner cannot be address(0)", ErrInvalidDeployConfig)
	}
	if d.BaseFeeVaultRecipient == (common.Address{}) {
		return fmt.Errorf("%w: BaseFeeVaultRecipient cannot be address(0)", ErrInvalidDeployConfig)
	}
	if d.L1FeeVaultRecipient == (common.Address{}) {
		return fmt.Errorf("%w: L1FeeVaultRecipient cannot be address(0)", ErrInvalidDeployConfig)
	}
	if d.SequencerFeeVaultRecipient == (common.Address{}) {
		return fmt.Errorf("%w: SequencerFeeVaultRecipient cannot be address(0)", ErrInvalidDeployConfig)
	}
	if !d.BaseFeeVaultWithdrawalNetwork.Valid() {
		return fmt.Errorf("%w: BaseFeeVaultWithdrawalNetwork can only be 0 (L1) or 1 (L2)", ErrInvalidDeployConfig)
	}
	if !d.L1FeeVaultWithdrawalNetwork.Valid() {
		return fmt.Errorf("%w: L1FeeVaultWithdrawalNetwork can only be 0 (L1) or 1 (L2)", ErrInvalidDeployConfig)
	}
	if !d.SequencerFeeVaultWithdrawalNetwork.Valid() {
		return fmt.Errorf("%w: SequencerFeeVaultWithdrawalNetwork can only be 0 (L1) or 1 (L2)", ErrInvalidDeployConfig)
	}
	if d.GasPriceOracleBaseFeeScalar == 0 {
		log.Warn("GasPriceOracleBaseFeeScalar is 0")
	}
	if d.GasPriceOracleBlobBaseFeeScalar == 0 {
		log.Warn("GasPriceOracleBlobBaseFeeScalar is 0")
	}
	if d.EIP1559Denominator == 0 {
		return fmt.Errorf("%w: EIP1559Denominator cannot be 0", ErrInvalidDeployConfig)
	}
	if d.L2GenesisCanyonTimeOffset != nil && d.EIP1559DenominatorCanyon == 0 {
		return fmt.Errorf("%w: EIP1559DenominatorCanyon cannot be 0 if Canyon is activated", ErrInvalidDeployConfig)
	}
	if d.EIP1559Elasticity == 0 {
		return fmt.Errorf("%w: EIP1559Elasticity cannot be 0", ErrInvalidDeployConfig)
	}
	if d.L2GenesisBlockGasLimit == 0 {
		return fmt.Errorf("%w: L2 genesis block gas limit cannot be 0", ErrInvalidDeployConfig)
	}
	// When the initial resource config is made to be configurable by the DeployConfig, ensure
	// that this check is updated to use the values from the DeployConfig instead of the defaults.
	if uint64(d.L2GenesisBlockGasLimit) < uint64(MaxResourceLimit+SystemTxMaxGas) {
		return fmt.Errorf("%w: L2 genesis block gas limit is too small", ErrInvalidDeployConfig)
	}
	if d.L2GenesisBlockBaseFeePerGas == nil {
		return fmt.Errorf("%w: L2 genesis block base fee per gas cannot be nil", ErrInvalidDeployConfig)
	}
	if d.EnableGovernance {
		if d.GovernanceTokenName == "" {
			return fmt.Errorf("%w: GovernanceToken.name cannot be empty", ErrInvalidDeployConfig)
		}
		if d.GovernanceTokenSymbol == "" {
			return fmt.Errorf("%w: GovernanceToken.symbol cannot be empty", ErrInvalidDeployConfig)
		}
		if d.GovernanceTokenOwner == (common.Address{}) {
			return fmt.Errorf("%w: GovernanceToken owner cannot be address(0)", ErrInvalidDeployConfig)
		}
	}
	// L2 block time must always be smaller than L1 block time
	if d.L1BlockTime < d.L2BlockTime {
		return fmt.Errorf("L2 block time (%d) is larger than L1 block time (%d)", d.L2BlockTime, d.L1BlockTime)
	}
	if d.RequiredProtocolVersion == (params.ProtocolVersion{}) {
		log.Warn("RequiredProtocolVersion is empty")
	}
	if d.RecommendedProtocolVersion == (params.ProtocolVersion{}) {
		log.Warn("RecommendedProtocolVersion is empty")
	}
	if d.ProofMaturityDelaySeconds == 0 {
		log.Warn("ProofMaturityDelaySeconds is 0")
	}
	if d.DisputeGameFinalityDelaySeconds == 0 {
		log.Warn("DisputeGameFinalityDelaySeconds is 0")
	}
	if d.UsePlasma {
		if d.DAChallengeWindow == 0 {
			return fmt.Errorf("%w: DAChallengeWindow cannot be 0 when using plasma mode", ErrInvalidDeployConfig)
		}
		if d.DAResolveWindow == 0 {
			return fmt.Errorf("%w: DAResolveWindow cannot be 0 when using plasma mode", ErrInvalidDeployConfig)
		}
		if !(d.DACommitmentType == plasma.KeccakCommitmentString || d.DACommitmentType == plasma.GenericCommitmentString) {
			return fmt.Errorf("%w: DACommitmentType must be either KeccakCommtiment or GenericCommitment", ErrInvalidDeployConfig)
		}
	}
	if d.UseCustomGasToken {
		if d.CustomGasTokenAddress == (common.Address{}) {
			return fmt.Errorf("%w: CustomGasTokenAddress cannot be address(0)", ErrInvalidDeployConfig)
		}
		log.Info("Using custom gas token", "address", d.CustomGasTokenAddress)
	}
	// checkFork checks that fork A is before or at the same time as fork B
	checkFork := func(a, b *hexutil.Uint64, aName, bName string) error {
		if a == nil && b == nil {
			return nil
		}
		if a == nil && b != nil {
			return fmt.Errorf("fork %s set (to %d), but prior fork %s missing", bName, *b, aName)
		}
		if a != nil && b == nil {
			return nil
		}
		if *a > *b {
			return fmt.Errorf("fork %s set to %d, but prior fork %s has higher offset %d", bName, *b, aName, *a)
		}
		return nil
	}
	if err := checkFork(d.L2GenesisRegolithTimeOffset, d.L2GenesisCanyonTimeOffset, "regolith", "canyon"); err != nil {
		return err
	}
	if err := checkFork(d.L2GenesisCanyonTimeOffset, d.L2GenesisDeltaTimeOffset, "canyon", "delta"); err != nil {
		return err
	}
	if err := checkFork(d.L2GenesisDeltaTimeOffset, d.L2GenesisEcotoneTimeOffset, "delta", "ecotone"); err != nil {
		return err
	}
	if err := checkFork(d.L2GenesisEcotoneTimeOffset, d.L2GenesisFjordTimeOffset, "ecotone", "fjord"); err != nil {
		return err
	}
	return nil
}

// FeeScalar returns the raw serialized fee scalar. Uses pre-Ecotone if legacy config is present,
// otherwise uses the post-Ecotone scalar serialization.
func (d *DeployConfig) FeeScalar() [32]byte {
	if d.GasPriceOracleScalar != 0 {
		return common.BigToHash(big.NewInt(int64(d.GasPriceOracleScalar)))
	}
	return eth.EncodeScalar(eth.EcotoneScalars{
		BlobBaseFeeScalar: d.GasPriceOracleBlobBaseFeeScalar,
		BaseFeeScalar:     d.GasPriceOracleBaseFeeScalar,
	})
}

// CheckAddresses will return an error if the addresses are not set.
// These values are required to create the L2 genesis state and are present in the deploy config
// even though the deploy config is required to deploy the contracts on L1. This creates a
// circular dependency that should be resolved in the future.
func (d *DeployConfig) CheckAddresses() error {
	if d.L1StandardBridgeProxy == (common.Address{}) {
		return fmt.Errorf("%w: L1StandardBridgeProxy cannot be address(0)", ErrInvalidDeployConfig)
	}
	if d.L1CrossDomainMessengerProxy == (common.Address{}) {
		return fmt.Errorf("%w: L1CrossDomainMessengerProxy cannot be address(0)", ErrInvalidDeployConfig)
	}
	if d.L1ERC721BridgeProxy == (common.Address{}) {
		return fmt.Errorf("%w: L1ERC721BridgeProxy cannot be address(0)", ErrInvalidDeployConfig)
	}
	if d.SystemConfigProxy == (common.Address{}) {
		return fmt.Errorf("%w: SystemConfigProxy cannot be address(0)", ErrInvalidDeployConfig)
	}
	if d.OptimismPortalProxy == (common.Address{}) {
		return fmt.Errorf("%w: OptimismPortalProxy cannot be address(0)", ErrInvalidDeployConfig)
	}
	if d.UsePlasma && d.DACommitmentType == plasma.KeccakCommitmentString && d.DAChallengeProxy == (common.Address{}) {
		return fmt.Errorf("%w: DAChallengeContract cannot be address(0) when using plasma mode", ErrInvalidDeployConfig)
	} else if d.UsePlasma && d.DACommitmentType == plasma.GenericCommitmentString && d.DAChallengeProxy != (common.Address{}) {
		return fmt.Errorf("%w: DAChallengeContract must be address(0) when using generic commitments in plasma mode", ErrInvalidDeployConfig)
	}
	return nil
}

// SetDeployments will merge a Deployments into a DeployConfig.
func (d *DeployConfig) SetDeployments(deployments *L1Deployments) {
	d.L1StandardBridgeProxy = deployments.L1StandardBridgeProxy
	d.L1CrossDomainMessengerProxy = deployments.L1CrossDomainMessengerProxy
	d.L1ERC721BridgeProxy = deployments.L1ERC721BridgeProxy
	d.SystemConfigProxy = deployments.SystemConfigProxy
	d.OptimismPortalProxy = deployments.OptimismPortalProxy
	d.DAChallengeProxy = deployments.DataAvailabilityChallengeProxy
}

func (d *DeployConfig) GovernanceEnabled() bool {
	return d.EnableGovernance
}

func (d *DeployConfig) RegolithTime(genesisTime uint64) *uint64 {
	if d.L2GenesisRegolithTimeOffset == nil {
		return nil
	}
	v := uint64(0)
	if offset := *d.L2GenesisRegolithTimeOffset; offset > 0 {
		v = genesisTime + uint64(offset)
	}
	return &v
}

func (d *DeployConfig) CanyonTime(genesisTime uint64) *uint64 {
	if d.L2GenesisCanyonTimeOffset == nil {
		return nil
	}
	v := uint64(0)
	if offset := *d.L2GenesisCanyonTimeOffset; offset > 0 {
		v = genesisTime + uint64(offset)
	}
	return &v
}

func (d *DeployConfig) DeltaTime(genesisTime uint64) *uint64 {
	if d.L2GenesisDeltaTimeOffset == nil {
		return nil
	}
	v := uint64(0)
	if offset := *d.L2GenesisDeltaTimeOffset; offset > 0 {
		v = genesisTime + uint64(offset)
	}
	return &v
}

func (d *DeployConfig) EcotoneTime(genesisTime uint64) *uint64 {
	if d.L2GenesisEcotoneTimeOffset == nil {
		return nil
	}
	v := uint64(0)
	if offset := *d.L2GenesisEcotoneTimeOffset; offset > 0 {
		v = genesisTime + uint64(offset)
	}
	return &v
}

func (d *DeployConfig) FjordTime(genesisTime uint64) *uint64 {
	if d.L2GenesisFjordTimeOffset == nil {
		return nil
	}
	v := uint64(0)
	if offset := *d.L2GenesisFjordTimeOffset; offset > 0 {
		v = genesisTime + uint64(offset)
	}
	return &v
}

func (d *DeployConfig) InteropTime(genesisTime uint64) *uint64 {
	if d.L2GenesisInteropTimeOffset == nil {
		return nil
	}
	v := uint64(0)
	if offset := *d.L2GenesisInteropTimeOffset; offset > 0 {
		v = genesisTime + uint64(offset)
	}
	return &v
}

func (d *DeployConfig) SnowTime(genesisTime uint64) *uint64 {
	if d.SnowTimeOffset == nil {
		return nil
	}
	v := uint64(0)
	if offset := *d.SnowTimeOffset; offset > 0 {
		v = genesisTime + uint64(offset)
	}
	return &v
}

func (d *DeployConfig) HaberTime(genesisTime uint64) *uint64 {
	if d.HaberTimeOffset == nil {
		return nil
	}
	v := uint64(0)
	if offset := *d.HaberTimeOffset; offset > 0 {
		v = genesisTime + uint64(offset)
	}
	return &v
}

<<<<<<< HEAD
// RollupConfig converts a DeployConfig to a rollup.Config. If Ecotone is active at genesis, the
// Overhead value is considered a noop.
=======
func (d *DeployConfig) WrightTime(genesisTime uint64) *uint64 {
	if d.WrightTimeOffset == nil {
		return nil
	}
	v := uint64(0)
	if offset := *d.WrightTimeOffset; offset > 0 {
		v = genesisTime + uint64(offset)
	}
	return &v
}

// RollupConfig converts a DeployConfig to a rollup.Config
>>>>>>> 5cc8f0c5
func (d *DeployConfig) RollupConfig(l1StartBlock *types.Block, l2GenesisBlockHash common.Hash, l2GenesisBlockNumber uint64) (*rollup.Config, error) {
	if d.OptimismPortalProxy == (common.Address{}) {
		return nil, errors.New("OptimismPortalProxy cannot be address(0)")
	}
	if d.SystemConfigProxy == (common.Address{}) {
		return nil, errors.New("SystemConfigProxy cannot be address(0)")
	}
	var plasma *rollup.PlasmaConfig
	if d.UsePlasma {
		plasma = &rollup.PlasmaConfig{
			CommitmentType:     d.DACommitmentType,
			DAChallengeAddress: d.DAChallengeProxy,
			DAChallengeWindow:  d.DAChallengeWindow,
			DAResolveWindow:    d.DAResolveWindow,
		}
	}

	return &rollup.Config{
		Genesis: rollup.Genesis{
			L1: eth.BlockID{
				Hash:   l1StartBlock.Hash(),
				Number: l1StartBlock.NumberU64(),
			},
			L2: eth.BlockID{
				Hash:   l2GenesisBlockHash,
				Number: l2GenesisBlockNumber,
			},
			L2Time: l1StartBlock.Time(),
			SystemConfig: eth.SystemConfig{
				BatcherAddr: d.BatchSenderAddress,
				Overhead:    eth.Bytes32(common.BigToHash(new(big.Int).SetUint64(d.GasPriceOracleOverhead))),
				Scalar:      eth.Bytes32(d.FeeScalar()),
				GasLimit:    uint64(d.L2GenesisBlockGasLimit),
			},
		},
		BlockTime:              d.L2BlockTime,
		MaxSequencerDrift:      d.MaxSequencerDrift,
		SeqWindowSize:          d.SequencerWindowSize,
		ChannelTimeout:         d.ChannelTimeout,
		L1ChainID:              new(big.Int).SetUint64(d.L1ChainID),
		L2ChainID:              new(big.Int).SetUint64(d.L2ChainID),
		BatchInboxAddress:      d.BatchInboxAddress,
		DepositContractAddress: d.OptimismPortalProxy,
		L1SystemConfigAddress:  d.SystemConfigProxy,
		RegolithTime:           d.RegolithTime(l1StartBlock.Time()),
		CanyonTime:             d.CanyonTime(l1StartBlock.Time()),
		DeltaTime:              d.DeltaTime(l1StartBlock.Time()),
		EcotoneTime:            d.EcotoneTime(l1StartBlock.Time()),
		FjordTime:              d.FjordTime(l1StartBlock.Time()),
		InteropTime:            d.InteropTime(l1StartBlock.Time()),
		PlasmaConfig:           plasma,
		Fermat:                 d.Fermat,
		SnowTime:               d.SnowTime(l1StartBlock.Time()),
	}, nil
}

// NewDeployConfig reads a config file given a path on the filesystem.
func NewDeployConfig(path string) (*DeployConfig, error) {
	file, err := os.ReadFile(path)
	if err != nil {
		return nil, fmt.Errorf("deploy config at %s not found: %w", path, err)
	}

	dec := json.NewDecoder(bytes.NewReader(file))
	dec.DisallowUnknownFields()

	var config DeployConfig
	if err := dec.Decode(&config); err != nil {
		return nil, fmt.Errorf("cannot unmarshal deploy config: %w", err)
	}

	return &config, nil
}

// NewDeployConfigWithNetwork takes a path to a deploy config directory
// and the network name. The config file in the deploy config directory
// must match the network name and be a JSON file.
func NewDeployConfigWithNetwork(network, path string) (*DeployConfig, error) {
	deployConfig := filepath.Join(path, network+".json")
	return NewDeployConfig(deployConfig)
}

// L1Deployments represents a set of L1 contracts that are deployed.
type L1Deployments struct {
	AddressManager                    common.Address `json:"AddressManager"`
	BlockOracle                       common.Address `json:"BlockOracle"`
	DisputeGameFactory                common.Address `json:"DisputeGameFactory"`
	DisputeGameFactoryProxy           common.Address `json:"DisputeGameFactoryProxy"`
	L1CrossDomainMessenger            common.Address `json:"L1CrossDomainMessenger"`
	L1CrossDomainMessengerProxy       common.Address `json:"L1CrossDomainMessengerProxy"`
	L1ERC721Bridge                    common.Address `json:"L1ERC721Bridge"`
	L1ERC721BridgeProxy               common.Address `json:"L1ERC721BridgeProxy"`
	L1StandardBridge                  common.Address `json:"L1StandardBridge"`
	L1StandardBridgeProxy             common.Address `json:"L1StandardBridgeProxy"`
	L2OutputOracle                    common.Address `json:"L2OutputOracle"`
	L2OutputOracleProxy               common.Address `json:"L2OutputOracleProxy"`
	OptimismMintableERC20Factory      common.Address `json:"OptimismMintableERC20Factory"`
	OptimismMintableERC20FactoryProxy common.Address `json:"OptimismMintableERC20FactoryProxy"`
	OptimismPortal                    common.Address `json:"OptimismPortal"`
	OptimismPortalProxy               common.Address `json:"OptimismPortalProxy"`
	ProxyAdmin                        common.Address `json:"ProxyAdmin"`
	SystemConfig                      common.Address `json:"SystemConfig"`
	SystemConfigProxy                 common.Address `json:"SystemConfigProxy"`
	ProtocolVersions                  common.Address `json:"ProtocolVersions"`
	ProtocolVersionsProxy             common.Address `json:"ProtocolVersionsProxy"`
	DataAvailabilityChallenge         common.Address `json:"DataAvailabilityChallenge"`
	DataAvailabilityChallengeProxy    common.Address `json:"DataAvailabilityChallengeProxy"`
}

// GetName will return the name of the contract given an address.
func (d *L1Deployments) GetName(addr common.Address) string {
	val := reflect.ValueOf(d)
	if val.Kind() == reflect.Ptr {
		val = val.Elem()
	}
	for i := 0; i < val.NumField(); i++ {
		if addr == val.Field(i).Interface().(common.Address) {
			return val.Type().Field(i).Name
		}
	}
	return ""
}

// Check will ensure that the L1Deployments are sane
func (d *L1Deployments) Check(deployConfig *DeployConfig) error {
	val := reflect.ValueOf(d)
	if val.Kind() == reflect.Ptr {
		val = val.Elem()
	}
	for i := 0; i < val.NumField(); i++ {
		name := val.Type().Field(i).Name
		// Skip the non production ready contracts
		if name == "DisputeGameFactory" ||
			name == "DisputeGameFactoryProxy" ||
			name == "BlockOracle" {
			continue
		}
		if !deployConfig.UsePlasma &&
			(name == "DataAvailabilityChallenge" ||
				name == "DataAvailabilityChallengeProxy") {
			continue
		}
		if val.Field(i).Interface().(common.Address) == (common.Address{}) {
			return fmt.Errorf("%s is not set", name)
		}
	}
	return nil
}

// ForEach will iterate over each contract in the L1Deployments
func (d *L1Deployments) ForEach(cb func(name string, addr common.Address)) {
	val := reflect.ValueOf(d)
	if val.Kind() == reflect.Ptr {
		val = val.Elem()
	}
	for i := 0; i < val.NumField(); i++ {
		name := val.Type().Field(i).Name
		cb(name, val.Field(i).Interface().(common.Address))
	}
}

// Copy will copy the L1Deployments struct
func (d *L1Deployments) Copy() *L1Deployments {
	cpy := L1Deployments{}
	data, err := json.Marshal(d)
	if err != nil {
		panic(err)
	}
	if err := json.Unmarshal(data, &cpy); err != nil {
		panic(err)
	}
	return &cpy
}

// NewL1Deployments will create a new L1Deployments from a JSON file on disk
// at the given path.
func NewL1Deployments(path string) (*L1Deployments, error) {
	file, err := os.ReadFile(path)
	if err != nil {
		return nil, fmt.Errorf("L1 deployments at %s not found: %w", path, err)
	}

	var deployments L1Deployments
	if err := json.Unmarshal(file, &deployments); err != nil {
		return nil, fmt.Errorf("cannot unmarshal L1 deployments: %w", err)
	}

	return &deployments, nil
}

type ForgeAllocs struct {
	Accounts types.GenesisAlloc
}

func (d *ForgeAllocs) Copy() *ForgeAllocs {
	out := make(types.GenesisAlloc, len(d.Accounts))
	maps.Copy(out, d.Accounts)
	return &ForgeAllocs{Accounts: out}
}

func (d *ForgeAllocs) UnmarshalJSON(b []byte) error {
	// forge, since integrating Alloy, likes to hex-encode everything.
	type forgeAllocAccount struct {
		Balance hexutil.U256                `json:"balance"`
		Nonce   hexutil.Uint64              `json:"nonce"`
		Code    hexutil.Bytes               `json:"code,omitempty"`
		Storage map[common.Hash]common.Hash `json:"storage,omitempty"`
	}
	var allocs map[common.Address]forgeAllocAccount
	if err := json.Unmarshal(b, &allocs); err != nil {
		return err
	}
	d.Accounts = make(types.GenesisAlloc, len(allocs))
	for addr, acc := range allocs {
		acc := acc
		d.Accounts[addr] = types.Account{
			Code:       acc.Code,
			Storage:    acc.Storage,
			Balance:    (*uint256.Int)(&acc.Balance).ToBig(),
			Nonce:      (uint64)(acc.Nonce),
			PrivateKey: nil,
		}
	}
	return nil
}

type MarshalableRPCBlockNumberOrHash rpc.BlockNumberOrHash

func (m *MarshalableRPCBlockNumberOrHash) MarshalJSON() ([]byte, error) {
	r := rpc.BlockNumberOrHash(*m)
	if hash, ok := r.Hash(); ok {
		return json.Marshal(hash)
	}
	if num, ok := r.Number(); ok {
		// never errors
		text, _ := num.MarshalText()
		return json.Marshal(string(text))
	}
	return json.Marshal(nil)
}

func (m *MarshalableRPCBlockNumberOrHash) UnmarshalJSON(b []byte) error {
	var r rpc.BlockNumberOrHash
	if err := json.Unmarshal(b, &r); err != nil {
		return err
	}

	asMarshalable := MarshalableRPCBlockNumberOrHash(r)
	*m = asMarshalable
	return nil
}

// Number wraps the rpc.BlockNumberOrHash Number method.
func (m *MarshalableRPCBlockNumberOrHash) Number() (rpc.BlockNumber, bool) {
	return (*rpc.BlockNumberOrHash)(m).Number()
}

// Hash wraps the rpc.BlockNumberOrHash Hash method.
func (m *MarshalableRPCBlockNumberOrHash) Hash() (common.Hash, bool) {
	return (*rpc.BlockNumberOrHash)(m).Hash()
}

// String wraps the rpc.BlockNumberOrHash String method.
func (m *MarshalableRPCBlockNumberOrHash) String() string {
	return (*rpc.BlockNumberOrHash)(m).String()
}<|MERGE_RESOLUTION|>--- conflicted
+++ resolved
@@ -640,10 +640,6 @@
 	return &v
 }
 
-<<<<<<< HEAD
-// RollupConfig converts a DeployConfig to a rollup.Config. If Ecotone is active at genesis, the
-// Overhead value is considered a noop.
-=======
 func (d *DeployConfig) WrightTime(genesisTime uint64) *uint64 {
 	if d.WrightTimeOffset == nil {
 		return nil
@@ -655,8 +651,8 @@
 	return &v
 }
 
-// RollupConfig converts a DeployConfig to a rollup.Config
->>>>>>> 5cc8f0c5
+// RollupConfig converts a DeployConfig to a rollup.Config. If Ecotone is active at genesis, the
+// Overhead value is considered a noop.
 func (d *DeployConfig) RollupConfig(l1StartBlock *types.Block, l2GenesisBlockHash common.Hash, l2GenesisBlockNumber uint64) (*rollup.Config, error) {
 	if d.OptimismPortalProxy == (common.Address{}) {
 		return nil, errors.New("OptimismPortalProxy cannot be address(0)")
