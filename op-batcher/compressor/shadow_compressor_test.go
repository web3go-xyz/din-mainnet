--- conflicted
+++ resolved
@@ -41,33 +41,19 @@
 		targetOutputSize: 1 + derive.FrameV0OverHeadSize,
 		data:             [][]byte{bytes.Repeat([]byte{0}, 1024)},
 		errs:             []error{nil},
-<<<<<<< HEAD
-		fullErr:          derive.CompressorFullErr,
-=======
 		fullErr:          derive.ErrCompressorFull,
->>>>>>> 8439723a
 	}, {
 		name:             "large second block",
 		targetOutputSize: 1 + derive.FrameV0OverHeadSize,
 		data:             [][]byte{bytes.Repeat([]byte{0}, 512), bytes.Repeat([]byte{0}, 1024)},
-<<<<<<< HEAD
-		errs:             []error{nil, derive.CompressorFullErr},
-		fullErr:          derive.CompressorFullErr,
-=======
 		errs:             []error{nil, derive.ErrCompressorFull},
 		fullErr:          derive.ErrCompressorFull,
->>>>>>> 8439723a
 	}, {
 		name:             "random data",
 		targetOutputSize: 1 << 17,
 		data:             [][]byte{randomBytes((1 << 17) - 1000), randomBytes(512), randomBytes(512)},
-<<<<<<< HEAD
-		errs:             []error{nil, nil, derive.CompressorFullErr},
-		fullErr:          derive.CompressorFullErr,
-=======
 		errs:             []error{nil, nil, derive.ErrCompressorFull},
 		fullErr:          derive.ErrCompressorFull,
->>>>>>> 8439723a
 	}}
 	for _, test := range tests {
 		test := test
@@ -77,10 +63,7 @@
 
 			sc, err := NewShadowCompressor(Config{
 				TargetOutputSize: test.targetOutputSize,
-<<<<<<< HEAD
-=======
 				CompressionAlgo:  derive.Zlib,
->>>>>>> 8439723a
 			})
 			require.NoError(t, err)
 
@@ -133,10 +116,7 @@
 
 	sc, err := NewShadowCompressor(Config{
 		TargetOutputSize: sizeLimit + 100,
-<<<<<<< HEAD
-=======
 		CompressionAlgo:  derive.Zlib,
->>>>>>> 8439723a
 	})
 	require.NoError(t, err)
 
