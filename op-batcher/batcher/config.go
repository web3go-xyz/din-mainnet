package batcher

import (
	"errors"
	"fmt"
	"strings"
	"time"

	"github.com/urfave/cli/v2"

	"github.com/ethereum-optimism/optimism/op-batcher/compressor"
	"github.com/ethereum-optimism/optimism/op-batcher/flags"
<<<<<<< HEAD
=======
	"github.com/ethereum-optimism/optimism/op-node/rollup/derive"
>>>>>>> 8439723a
	plasma "github.com/ethereum-optimism/optimism/op-plasma"
	oplog "github.com/ethereum-optimism/optimism/op-service/log"
	opmetrics "github.com/ethereum-optimism/optimism/op-service/metrics"
	"github.com/ethereum-optimism/optimism/op-service/oppprof"
	oprpc "github.com/ethereum-optimism/optimism/op-service/rpc"
	"github.com/ethereum-optimism/optimism/op-service/txmgr"
)

type CLIConfig struct {
	// L1EthRpc is the HTTP provider URL for L1.
	L1EthRpc string

	// L2EthRpc is the HTTP provider URL for the L2 execution engine. A comma-separated list enables the active L2 provider. Such a list needs to match the number of RollupRpcs provided.
	L2EthRpc string

	// RollupRpc is the HTTP provider URL for the L2 rollup node. A comma-separated list enables the active L2 provider. Such a list needs to match the number of L2EthRpcs provided.
	RollupRpc string

	// MaxChannelDuration is the maximum duration (in #L1-blocks) to keep a
	// channel open. This allows to more eagerly send batcher transactions
	// during times of low L2 transaction volume. Note that the effective
	// L1-block distance between batcher transactions is then MaxChannelDuration
	// + NumConfirmations because the batcher waits for NumConfirmations blocks
	// after sending a batcher tx and only then starts a new channel.
	//
	// If 0, duration checks are disabled.
	MaxChannelDuration uint64

	// The batcher tx submission safety margin (in #L1-blocks) to subtract from
	// a channel's timeout and sequencing window, to guarantee safe inclusion of
	// a channel on L1.
	SubSafetyMargin uint64

	// PollInterval is the delay between querying L2 for more transaction
	// and creating a new batch.
	PollInterval time.Duration

	// MaxPendingTransactions is the maximum number of concurrent pending
	// transactions sent to the transaction manager (0 == no limit).
	MaxPendingTransactions uint64

	// MaxL1TxSize is the maximum size of a batch tx submitted to L1.
	// If using blobs, this setting is ignored and the max blob size is used.
	MaxL1TxSize uint64

	// The target number of frames to create per channel. Controls number of blobs
	// per blob tx, if using Blob DA.
	TargetNumFrames int

	// ApproxComprRatio to assume (only [compressor.RatioCompressor]).
	// Should be slightly smaller than average from experiments to avoid the
	// chances of creating a small additional leftover frame.
	ApproxComprRatio float64

	// Type of compressor to use. Must be one of [compressor.KindKeys].
	Compressor string

<<<<<<< HEAD
=======
	// Type of compression algorithm to use. Must be one of [zlib, brotli, brotli[9-11]]
	CompressionAlgo derive.CompressionAlgo

	// If Stopped is true, the batcher starts stopped and won't start batching right away.
	// Batching needs to be started via an admin RPC.
>>>>>>> 8439723a
	Stopped bool

	// Whether to wait for the sequencer to sync to a recent block at startup.
	WaitNodeSync bool

	// How many blocks back to look for recent batcher transactions during node sync at startup.
	// If 0, the batcher will just use the current head.
	CheckRecentTxsDepth int

	BatchType uint

	// DataAvailabilityType is one of the values defined in op-batcher/flags/types.go and dictates
	// the data availability type to use for posting batches, e.g. blobs vs calldata.
	DataAvailabilityType flags.DataAvailabilityType

	// TestUseMaxTxSizeForBlobs allows to set the blob size with MaxL1TxSize.
	// Should only be used for testing purposes.
	TestUseMaxTxSizeForBlobs bool

	// ActiveSequencerCheckDuration is the duration between checks to determine the active sequencer endpoint.
	ActiveSequencerCheckDuration time.Duration

	TxMgrConfig   txmgr.CLIConfig
	LogConfig     oplog.CLIConfig
	MetricsConfig opmetrics.CLIConfig
	PprofConfig   oppprof.CLIConfig
	RPC           oprpc.CLIConfig
	PlasmaDA      plasma.CLIConfig
}

func (c *CLIConfig) Check() error {
	if c.L1EthRpc == "" {
		return errors.New("empty L1 RPC URL")
	}
	if c.L2EthRpc == "" {
		return errors.New("empty L2 RPC URL")
	}
	if c.RollupRpc == "" {
		return errors.New("empty rollup RPC URL")
	}
	if strings.Count(c.RollupRpc, ",") != strings.Count(c.L2EthRpc, ",") {
		return errors.New("number of rollup and eth URLs must match")
	}
	if c.PollInterval == 0 {
		return errors.New("must set PollInterval")
	}
	if c.MaxL1TxSize <= 1 {
		return errors.New("MaxL1TxSize must be greater than 1")
	}
	if c.TargetNumFrames < 1 {
		return errors.New("TargetNumFrames must be at least 1")
	}
	if c.Compressor == compressor.RatioKind && (c.ApproxComprRatio <= 0 || c.ApproxComprRatio > 1) {
		return fmt.Errorf("invalid ApproxComprRatio %v for ratio compressor", c.ApproxComprRatio)
	}
<<<<<<< HEAD
	if c.BatchType > 1 {
		return fmt.Errorf("unknown batch type: %v", c.BatchType)
	}
	if (c.DataAvailabilityType == flags.BlobsType || c.DataAvailabilityType == flags.AutoType) && c.TargetNumFrames > 6 {
=======
	if !derive.ValidCompressionAlgo(c.CompressionAlgo) {
		return fmt.Errorf("invalid compression algo %v", c.CompressionAlgo)
	}
	if c.BatchType > 1 {
		return fmt.Errorf("unknown batch type: %v", c.BatchType)
	}
	if c.CheckRecentTxsDepth > 128 {
		return fmt.Errorf("CheckRecentTxsDepth cannot be set higher than 128: %v", c.CheckRecentTxsDepth)
	}
	if c.DataAvailabilityType == flags.BlobsType && c.TargetNumFrames > 6 {
>>>>>>> 8439723a
		return errors.New("too many frames for blob transactions, max 6")
	}
	if !flags.ValidDataAvailabilityType(c.DataAvailabilityType) {
		return fmt.Errorf("unknown data availability type: %q", c.DataAvailabilityType)
	}
	if err := c.MetricsConfig.Check(); err != nil {
		return err
	}
	if err := c.PprofConfig.Check(); err != nil {
		return err
	}
	if err := c.TxMgrConfig.Check(); err != nil {
		return err
	}
	if err := c.RPC.Check(); err != nil {
		return err
	}
	return nil
}

// NewConfig parses the Config from the provided flags or environment variables.
func NewConfig(ctx *cli.Context) *CLIConfig {
	return &CLIConfig{
		/* Required Flags */
		L1EthRpc:        ctx.String(flags.L1EthRpcFlag.Name),
		L2EthRpc:        ctx.String(flags.L2EthRpcFlag.Name),
		RollupRpc:       ctx.String(flags.RollupRpcFlag.Name),
		SubSafetyMargin: ctx.Uint64(flags.SubSafetyMarginFlag.Name),
		PollInterval:    ctx.Duration(flags.PollIntervalFlag.Name),

		/* Optional Flags */
		MaxPendingTransactions:       ctx.Uint64(flags.MaxPendingTransactionsFlag.Name),
		MaxChannelDuration:           ctx.Uint64(flags.MaxChannelDurationFlag.Name),
		MaxL1TxSize:                  ctx.Uint64(flags.MaxL1TxSizeBytesFlag.Name),
		TargetNumFrames:              ctx.Int(flags.TargetNumFramesFlag.Name),
		ApproxComprRatio:             ctx.Float64(flags.ApproxComprRatioFlag.Name),
		Compressor:                   ctx.String(flags.CompressorFlag.Name),
<<<<<<< HEAD
		Stopped:                      ctx.Bool(flags.StoppedFlag.Name),
=======
		CompressionAlgo:              derive.CompressionAlgo(ctx.String(flags.CompressionAlgoFlag.Name)),
		Stopped:                      ctx.Bool(flags.StoppedFlag.Name),
		WaitNodeSync:                 ctx.Bool(flags.WaitNodeSyncFlag.Name),
		CheckRecentTxsDepth:          ctx.Int(flags.CheckRecentTxsDepthFlag.Name),
>>>>>>> 8439723a
		BatchType:                    ctx.Uint(flags.BatchTypeFlag.Name),
		DataAvailabilityType:         flags.DataAvailabilityType(ctx.String(flags.DataAvailabilityTypeFlag.Name)),
		ActiveSequencerCheckDuration: ctx.Duration(flags.ActiveSequencerCheckDurationFlag.Name),
		TxMgrConfig:                  txmgr.ReadCLIConfig(ctx),
		LogConfig:                    oplog.ReadCLIConfig(ctx),
		MetricsConfig:                opmetrics.ReadCLIConfig(ctx),
		PprofConfig:                  oppprof.ReadCLIConfig(ctx),
		RPC:                          oprpc.ReadCLIConfig(ctx),
		PlasmaDA:                     plasma.ReadCLIConfig(ctx),
	}
}<|MERGE_RESOLUTION|>--- conflicted
+++ resolved
@@ -10,10 +10,7 @@
 
 	"github.com/ethereum-optimism/optimism/op-batcher/compressor"
 	"github.com/ethereum-optimism/optimism/op-batcher/flags"
-<<<<<<< HEAD
-=======
 	"github.com/ethereum-optimism/optimism/op-node/rollup/derive"
->>>>>>> 8439723a
 	plasma "github.com/ethereum-optimism/optimism/op-plasma"
 	oplog "github.com/ethereum-optimism/optimism/op-service/log"
 	opmetrics "github.com/ethereum-optimism/optimism/op-service/metrics"
@@ -71,14 +68,11 @@
 	// Type of compressor to use. Must be one of [compressor.KindKeys].
 	Compressor string
 
-<<<<<<< HEAD
-=======
 	// Type of compression algorithm to use. Must be one of [zlib, brotli, brotli[9-11]]
 	CompressionAlgo derive.CompressionAlgo
 
 	// If Stopped is true, the batcher starts stopped and won't start batching right away.
 	// Batching needs to be started via an admin RPC.
->>>>>>> 8439723a
 	Stopped bool
 
 	// Whether to wait for the sequencer to sync to a recent block at startup.
@@ -134,12 +128,6 @@
 	if c.Compressor == compressor.RatioKind && (c.ApproxComprRatio <= 0 || c.ApproxComprRatio > 1) {
 		return fmt.Errorf("invalid ApproxComprRatio %v for ratio compressor", c.ApproxComprRatio)
 	}
-<<<<<<< HEAD
-	if c.BatchType > 1 {
-		return fmt.Errorf("unknown batch type: %v", c.BatchType)
-	}
-	if (c.DataAvailabilityType == flags.BlobsType || c.DataAvailabilityType == flags.AutoType) && c.TargetNumFrames > 6 {
-=======
 	if !derive.ValidCompressionAlgo(c.CompressionAlgo) {
 		return fmt.Errorf("invalid compression algo %v", c.CompressionAlgo)
 	}
@@ -150,7 +138,6 @@
 		return fmt.Errorf("CheckRecentTxsDepth cannot be set higher than 128: %v", c.CheckRecentTxsDepth)
 	}
 	if c.DataAvailabilityType == flags.BlobsType && c.TargetNumFrames > 6 {
->>>>>>> 8439723a
 		return errors.New("too many frames for blob transactions, max 6")
 	}
 	if !flags.ValidDataAvailabilityType(c.DataAvailabilityType) {
@@ -188,14 +175,10 @@
 		TargetNumFrames:              ctx.Int(flags.TargetNumFramesFlag.Name),
 		ApproxComprRatio:             ctx.Float64(flags.ApproxComprRatioFlag.Name),
 		Compressor:                   ctx.String(flags.CompressorFlag.Name),
-<<<<<<< HEAD
-		Stopped:                      ctx.Bool(flags.StoppedFlag.Name),
-=======
 		CompressionAlgo:              derive.CompressionAlgo(ctx.String(flags.CompressionAlgoFlag.Name)),
 		Stopped:                      ctx.Bool(flags.StoppedFlag.Name),
 		WaitNodeSync:                 ctx.Bool(flags.WaitNodeSyncFlag.Name),
 		CheckRecentTxsDepth:          ctx.Int(flags.CheckRecentTxsDepthFlag.Name),
->>>>>>> 8439723a
 		BatchType:                    ctx.Uint(flags.BatchTypeFlag.Name),
 		DataAvailabilityType:         flags.DataAvailabilityType(ctx.String(flags.DataAvailabilityTypeFlag.Name)),
 		ActiveSequencerCheckDuration: ctx.Duration(flags.ActiveSequencerCheckDurationFlag.Name),
