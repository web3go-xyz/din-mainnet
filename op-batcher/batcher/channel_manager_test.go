package batcher

import (
	"io"
	"math/big"
	"math/rand"
	"testing"
	"time"

	"github.com/ethereum-optimism/optimism/op-batcher/metrics"
	"github.com/ethereum-optimism/optimism/op-node/rollup"
	"github.com/ethereum-optimism/optimism/op-node/rollup/derive"
	derivetest "github.com/ethereum-optimism/optimism/op-node/rollup/derive/test"
	"github.com/ethereum-optimism/optimism/op-service/eth"
	"github.com/ethereum-optimism/optimism/op-service/testlog"
	"github.com/ethereum/go-ethereum/common"
	"github.com/ethereum/go-ethereum/core/types"
	"github.com/ethereum/go-ethereum/log"
	"github.com/stretchr/testify/require"
)

func channelManagerTestConfig(maxFrameSize uint64, batchType uint) ChannelConfig {
	cfg := ChannelConfig{
		MaxFrameSize:    maxFrameSize,
		TargetNumFrames: 1,
		BatchType:       batchType,
	}
<<<<<<< HEAD
	cfg.InitRatioCompressor(1)
=======
	cfg.InitRatioCompressor(1, derive.Zlib)
>>>>>>> 8439723a
	return cfg
}

func TestChannelManagerBatchType(t *testing.T) {
	tests := []struct {
		name string
		f    func(t *testing.T, batchType uint)
	}{
		{"ChannelManagerReturnsErrReorg", ChannelManagerReturnsErrReorg},
		{"ChannelManagerReturnsErrReorgWhenDrained", ChannelManagerReturnsErrReorgWhenDrained},
		{"ChannelManager_Clear", ChannelManager_Clear},
		{"ChannelManager_TxResend", ChannelManager_TxResend},
		{"ChannelManagerCloseBeforeFirstUse", ChannelManagerCloseBeforeFirstUse},
		{"ChannelManagerCloseNoPendingChannel", ChannelManagerCloseNoPendingChannel},
		{"ChannelManagerClosePendingChannel", ChannelManagerClosePendingChannel},
		{"ChannelManagerCloseAllTxsFailed", ChannelManagerCloseAllTxsFailed},
	}
	for _, test := range tests {
		test := test
		t.Run(test.name+"_SingularBatch", func(t *testing.T) {
			test.f(t, derive.SingularBatchType)
		})
	}

	for _, test := range tests {
		test := test
		t.Run(test.name+"_SpanBatch", func(t *testing.T) {
			test.f(t, derive.SpanBatchType)
		})
	}
}

// ChannelManagerReturnsErrReorg ensures that the channel manager
// detects a reorg when it has cached L1 blocks.
func ChannelManagerReturnsErrReorg(t *testing.T, batchType uint) {
	log := testlog.Logger(t, log.LevelCrit)
	m := NewChannelManager(log, metrics.NoopMetrics, ChannelConfig{BatchType: batchType}, &rollup.Config{})
	m.Clear(eth.BlockID{})

	a := types.NewBlock(&types.Header{
		Number: big.NewInt(0),
	}, nil, nil, nil, nil)
	b := types.NewBlock(&types.Header{
		Number:     big.NewInt(1),
		ParentHash: a.Hash(),
	}, nil, nil, nil, nil)
	c := types.NewBlock(&types.Header{
		Number:     big.NewInt(2),
		ParentHash: b.Hash(),
	}, nil, nil, nil, nil)
	x := types.NewBlock(&types.Header{
		Number:     big.NewInt(2),
		ParentHash: common.Hash{0xff},
	}, nil, nil, nil, nil)

	require.NoError(t, m.AddL2Block(a))
	require.NoError(t, m.AddL2Block(b))
	require.NoError(t, m.AddL2Block(c))
	require.ErrorIs(t, m.AddL2Block(x), ErrReorg)

	require.Equal(t, []*types.Block{a, b, c}, m.blocks)
}

// ChannelManagerReturnsErrReorgWhenDrained ensures that the channel manager
// detects a reorg even if it does not have any blocks inside it.
func ChannelManagerReturnsErrReorgWhenDrained(t *testing.T, batchType uint) {
	log := testlog.Logger(t, log.LevelCrit)
	cfg := channelManagerTestConfig(120_000, batchType)
	cfg.CompressorConfig.TargetOutputSize = 1 // full on first block
	m := NewChannelManager(log, metrics.NoopMetrics, cfg, &rollup.Config{})
	m.Clear(eth.BlockID{})

	a := newMiniL2Block(0)
	x := newMiniL2BlockWithNumberParent(0, big.NewInt(1), common.Hash{0xff})

	require.NoError(t, m.AddL2Block(a))

	_, err := m.TxData(eth.BlockID{})
	require.NoError(t, err)
	_, err = m.TxData(eth.BlockID{})
	require.ErrorIs(t, err, io.EOF)

	require.ErrorIs(t, m.AddL2Block(x), ErrReorg)
}

// ChannelManager_Clear tests clearing the channel manager.
func ChannelManager_Clear(t *testing.T, batchType uint) {
	require := require.New(t)

	// Create a channel manager
	log := testlog.Logger(t, log.LevelCrit)
	rng := rand.New(rand.NewSource(time.Now().UnixNano()))
	cfg := channelManagerTestConfig(derive.FrameV0OverHeadSize+1, batchType)
	// Need to set the channel timeout here so we don't clear pending
	// channels on confirmation. This would result in [TxConfirmed]
	// clearing confirmed transactions, and resetting the pendingChannels map
	cfg.ChannelTimeout = 10
<<<<<<< HEAD
	cfg.InitRatioCompressor(1)
=======
	cfg.InitRatioCompressor(1, derive.Zlib)
>>>>>>> 8439723a
	m := NewChannelManager(log, metrics.NoopMetrics, cfg, &defaultTestRollupConfig)

	// Channel Manager state should be empty by default
	require.Empty(m.blocks)
	require.Equal(eth.BlockID{}, m.l1OriginLastClosedChannel)
	require.Equal(common.Hash{}, m.tip)
	require.Nil(m.currentChannel)
	require.Empty(m.channelQueue)
	require.Empty(m.txChannels)
	// Set the last block
	m.Clear(eth.BlockID{})

	// Add a block to the channel manager
	a := derivetest.RandomL2BlockWithChainId(rng, 4, defaultTestRollupConfig.L2ChainID)
	newL1Tip := a.Hash()
	l1BlockID := eth.BlockID{
		Hash:   a.Hash(),
		Number: a.NumberU64(),
	}
	require.NoError(m.AddL2Block(a))

	// Make sure there is a channel
	require.NoError(m.ensureChannelWithSpace(l1BlockID))
	require.NotNil(m.currentChannel)
	require.Len(m.currentChannel.confirmedTransactions, 0)

	// Process the blocks
	// We should have a pending channel with 1 frame
	// and no more blocks since processBlocks consumes
	// the list
	require.NoError(m.processBlocks())
	require.NoError(m.currentChannel.channelBuilder.co.Flush())
	require.NoError(m.outputFrames())
	_, err := m.nextTxData(m.currentChannel)
	require.NoError(err)
	require.NotNil(m.l1OriginLastClosedChannel)
	require.Len(m.blocks, 0)
	require.Equal(newL1Tip, m.tip)
	require.Len(m.currentChannel.pendingTransactions, 1)

	// Add a new block so we can test clearing
	// the channel manager with a full state
	b := types.NewBlock(&types.Header{
		Number:     big.NewInt(1),
		ParentHash: a.Hash(),
	}, nil, nil, nil, nil)
	require.NoError(m.AddL2Block(b))
	require.Len(m.blocks, 1)
	require.Equal(b.Hash(), m.tip)

	safeL1Origin := eth.BlockID{
		Number: 123,
	}
	// Clear the channel manager
	m.Clear(safeL1Origin)

	// Check that the entire channel manager state cleared
	require.Empty(m.blocks)
	require.Equal(uint64(123), m.l1OriginLastClosedChannel.Number)
	require.Equal(common.Hash{}, m.tip)
	require.Nil(m.currentChannel)
	require.Empty(m.channelQueue)
	require.Empty(m.txChannels)
}

func ChannelManager_TxResend(t *testing.T, batchType uint) {
	require := require.New(t)
	rng := rand.New(rand.NewSource(time.Now().UnixNano()))
	log := testlog.Logger(t, log.LevelError)
	cfg := channelManagerTestConfig(120_000, batchType)
	cfg.CompressorConfig.TargetOutputSize = 1 // full on first block
	m := NewChannelManager(log, metrics.NoopMetrics, cfg, &defaultTestRollupConfig)
	m.Clear(eth.BlockID{})

	a := derivetest.RandomL2BlockWithChainId(rng, 4, defaultTestRollupConfig.L2ChainID)

	require.NoError(m.AddL2Block(a))

	txdata0, err := m.TxData(eth.BlockID{})
	require.NoError(err)
	txdata0bytes := txdata0.CallData()
	data0 := make([]byte, len(txdata0bytes))
	// make sure we have a clone for later comparison
	copy(data0, txdata0bytes)

	// ensure channel is drained
	_, err = m.TxData(eth.BlockID{})
	require.ErrorIs(err, io.EOF)

	// requeue frame
	m.TxFailed(txdata0.ID())

	txdata1, err := m.TxData(eth.BlockID{})
	require.NoError(err)

	data1 := txdata1.CallData()
	require.Equal(data1, data0)
	fs, err := derive.ParseFrames(data1)
	require.NoError(err)
	require.Len(fs, 1)
}

// ChannelManagerCloseBeforeFirstUse ensures that the channel manager
// will not produce any frames if closed immediately.
func ChannelManagerCloseBeforeFirstUse(t *testing.T, batchType uint) {
	require := require.New(t)
	rng := rand.New(rand.NewSource(time.Now().UnixNano()))
	log := testlog.Logger(t, log.LevelCrit)
	m := NewChannelManager(log, metrics.NoopMetrics,
		channelManagerTestConfig(10000, batchType),
		&defaultTestRollupConfig,
	)
	m.Clear(eth.BlockID{})

	a := derivetest.RandomL2BlockWithChainId(rng, 4, defaultTestRollupConfig.L2ChainID)

	require.NoError(m.Close(), "Expected to close channel manager gracefully")

	err := m.AddL2Block(a)
	require.NoError(err, "Failed to add L2 block")

	_, err = m.TxData(eth.BlockID{})
	require.ErrorIs(err, io.EOF, "Expected closed channel manager to contain no tx data")
}

// ChannelManagerCloseNoPendingChannel ensures that the channel manager
// can gracefully close with no pending channels, and will not emit any new
// channel frames.
func ChannelManagerCloseNoPendingChannel(t *testing.T, batchType uint) {
	require := require.New(t)
	log := testlog.Logger(t, log.LevelCrit)
	cfg := channelManagerTestConfig(10000, batchType)
	cfg.CompressorConfig.TargetOutputSize = 1 // full on first block
	cfg.ChannelTimeout = 1000
	m := NewChannelManager(log, metrics.NoopMetrics, cfg, &defaultTestRollupConfig)
	m.Clear(eth.BlockID{})
	a := newMiniL2Block(0)
	b := newMiniL2BlockWithNumberParent(0, big.NewInt(1), a.Hash())

	err := m.AddL2Block(a)
	require.NoError(err, "Failed to add L2 block")

	txdata, err := m.TxData(eth.BlockID{})
	require.NoError(err, "Expected channel manager to return valid tx data")

	m.TxConfirmed(txdata.ID(), eth.BlockID{})

	_, err = m.TxData(eth.BlockID{})
	require.ErrorIs(err, io.EOF, "Expected channel manager to EOF")

	require.NoError(m.Close(), "Expected to close channel manager gracefully")

	err = m.AddL2Block(b)
	require.NoError(err, "Failed to add L2 block")

	_, err = m.TxData(eth.BlockID{})
	require.ErrorIs(err, io.EOF, "Expected closed channel manager to return no new tx data")
}

// ChannelManagerClosePendingChannel ensures that the channel manager
// can gracefully close with a pending channel, and will not produce any
// new channel frames after this point.
func ChannelManagerClosePendingChannel(t *testing.T, batchType uint) {
	require := require.New(t)
	// The number of batch txs depends on compression of the random data, hence the static test RNG seed.
	// Example of different RNG seed that creates less than 2 frames: 1698700588902821588
	rng := rand.New(rand.NewSource(123))
	log := testlog.Logger(t, log.LevelError)
	cfg := channelManagerTestConfig(10_000, batchType)
	cfg.ChannelTimeout = 1000
	m := NewChannelManager(log, metrics.NoopMetrics, cfg, &defaultTestRollupConfig)
	m.Clear(eth.BlockID{})

	numTx := 20 // Adjust number of txs to make 2 frames
	a := derivetest.RandomL2BlockWithChainId(rng, numTx, defaultTestRollupConfig.L2ChainID)

	err := m.AddL2Block(a)
	require.NoError(err, "Failed to add L2 block")

	txdata, err := m.TxData(eth.BlockID{})
	require.NoError(err, "Expected channel manager to produce valid tx data")
	log.Info("generated first tx data", "len", txdata.Len())

	m.TxConfirmed(txdata.ID(), eth.BlockID{})

	require.ErrorIs(m.Close(), ErrPendingAfterClose, "Expected channel manager to error on close because of pending tx data")

	txdata, err = m.TxData(eth.BlockID{})
	require.NoError(err, "Expected channel manager to produce tx data from remaining L2 block data")
	log.Info("generated more tx data", "len", txdata.Len())

	m.TxConfirmed(txdata.ID(), eth.BlockID{})

	_, err = m.TxData(eth.BlockID{})
	require.ErrorIs(err, io.EOF, "Expected channel manager to have no more tx data")

	_, err = m.TxData(eth.BlockID{})
	require.ErrorIs(err, io.EOF, "Expected closed channel manager to produce no more tx data")
}

// ChannelManager_Close_PartiallyPendingChannel ensures that the channel manager
// can gracefully close with a pending channel, where a block is still waiting
// inside the compressor to be flushed.
//
// This test runs only for singular batches on purpose.
// The SpanChannelOut writes full span batches to the compressor for
// every new block that's added, so NonCompressor cannot be used to
// set up a scenario where data is only partially flushed.
// Couldn't get the test to work even with modifying NonCompressor
// to flush half-way through writing to the compressor...
func TestChannelManager_Close_PartiallyPendingChannel(t *testing.T) {
	require := require.New(t)
	// The number of batch txs depends on compression of the random data, hence the static test RNG seed.
	// Example of different RNG seed that creates less than 2 frames: 1698700588902821588
	rng := rand.New(rand.NewSource(123))
	log := testlog.Logger(t, log.LevelError)
	cfg := ChannelConfig{
		MaxFrameSize:    2200,
		ChannelTimeout:  1000,
		TargetNumFrames: 100,
	}
	cfg.InitNoneCompressor()
	m := NewChannelManager(log, metrics.NoopMetrics, cfg, &defaultTestRollupConfig)
	m.Clear(eth.BlockID{})

	numTx := 3 // Adjust number of txs to make 2 frames
	a := derivetest.RandomL2BlockWithChainId(rng, numTx, defaultTestRollupConfig.L2ChainID)
	b := derivetest.RandomL2BlockWithChainId(rng, numTx, defaultTestRollupConfig.L2ChainID)
	bHeader := b.Header()
	bHeader.Number = new(big.Int).Add(a.Number(), big.NewInt(1))
	bHeader.ParentHash = a.Hash()
	b = b.WithSeal(bHeader)

	require.NoError(m.AddL2Block(a), "adding 1st L2 block")
	require.NoError(m.AddL2Block(b), "adding 2nd L2 block")

	// Inside TxData, the two blocks queued above are written to the compressor.
	// The NonCompressor will flush the first, but not the second block, when
	// adding the second block, setting up the test with a partially flushed
	// compressor.
	txdata, err := m.TxData(eth.BlockID{})
	require.NoError(err, "Expected channel manager to produce valid tx data")
	log.Info("generated first tx data", "len", txdata.Len())

	m.TxConfirmed(txdata.ID(), eth.BlockID{})

	// ensure no new ready data before closing
	_, err = m.TxData(eth.BlockID{})
	require.ErrorIs(err, io.EOF, "Expected unclosed channel manager to only return a single frame")

	require.ErrorIs(m.Close(), ErrPendingAfterClose, "Expected channel manager to error on close because of pending tx data")
	require.NotNil(m.currentChannel)
	require.ErrorIs(m.currentChannel.FullErr(), ErrTerminated, "Expected current channel to be terminated by Close")

	txdata, err = m.TxData(eth.BlockID{})
	require.NoError(err, "Expected channel manager to produce tx data from remaining L2 block data")
	log.Info("generated more tx data", "len", txdata.Len())

	m.TxConfirmed(txdata.ID(), eth.BlockID{})

	_, err = m.TxData(eth.BlockID{})
	require.ErrorIs(err, io.EOF, "Expected closed channel manager to produce no more tx data")
}

// ChannelManagerCloseAllTxsFailed ensures that the channel manager
// can gracefully close after producing transaction frames if none of these
// have successfully landed on chain.
func ChannelManagerCloseAllTxsFailed(t *testing.T, batchType uint) {
	require := require.New(t)
	rng := rand.New(rand.NewSource(1357))
	log := testlog.Logger(t, log.LevelCrit)
	cfg := channelManagerTestConfig(100, batchType)
	cfg.TargetNumFrames = 1000
	cfg.InitNoneCompressor()
	m := NewChannelManager(log, metrics.NoopMetrics, cfg, &defaultTestRollupConfig)
	m.Clear(eth.BlockID{})

	a := derivetest.RandomL2BlockWithChainId(rng, 1000, defaultTestRollupConfig.L2ChainID)

	err := m.AddL2Block(a)
	require.NoError(err, "Failed to add L2 block")

	drainTxData := func() (txdatas []txData) {
		for {
			txdata, err := m.TxData(eth.BlockID{})
			if err == io.EOF {
				return
			}
			require.NoError(err, "Expected channel manager to produce valid tx data")
			txdatas = append(txdatas, txdata)
		}
	}

	txdatas := drainTxData()
	require.NotEmpty(txdatas)

	for _, txdata := range txdatas {
		m.TxFailed(txdata.ID())
	}

	// Show that this data will continue to be emitted as long as the transaction
	// fails and the channel manager is not closed
	txdatas1 := drainTxData()
	require.NotEmpty(txdatas)
	require.ElementsMatch(txdatas, txdatas1, "expected same txdatas on re-attempt")

	for _, txdata := range txdatas1 {
		m.TxFailed(txdata.ID())
	}

	require.NoError(m.Close(), "Expected to close channel manager gracefully")

	_, err = m.TxData(eth.BlockID{})
	require.ErrorIs(err, io.EOF, "Expected closed channel manager to produce no more tx data")
}

func TestChannelManager_ChannelCreation(t *testing.T) {
	l := testlog.Logger(t, log.LevelCrit)
	const maxChannelDuration = 15
	cfg := channelManagerTestConfig(1000, derive.SpanBatchType)
	cfg.MaxChannelDuration = maxChannelDuration
	cfg.InitNoneCompressor()

	for _, tt := range []struct {
		name                   string
		safeL1Block            eth.BlockID
		expectedChannelTimeout uint64
	}{
		{
			name: "UseSafeHeadWhenNoLastL1Block",
			safeL1Block: eth.BlockID{
				Number: uint64(123),
			},
			// Safe head + maxChannelDuration
			expectedChannelTimeout: 123 + maxChannelDuration,
		},
		{
			name: "NoLastL1BlockNoSafeL1Block",
			safeL1Block: eth.BlockID{
				Number: 0,
			},
			// No timeout
			expectedChannelTimeout: 0 + maxChannelDuration,
		},
	} {
		test := tt
		t.Run(test.name, func(t *testing.T) {
			m := NewChannelManager(l, metrics.NoopMetrics, cfg, &defaultTestRollupConfig)

			m.l1OriginLastClosedChannel = test.safeL1Block
			require.Nil(t, m.currentChannel)

			require.NoError(t, m.ensureChannelWithSpace(eth.BlockID{}))

			require.NotNil(t, m.currentChannel)
			require.Equal(t, test.expectedChannelTimeout, m.currentChannel.Timeout())
		})
	}
}<|MERGE_RESOLUTION|>--- conflicted
+++ resolved
@@ -25,11 +25,7 @@
 		TargetNumFrames: 1,
 		BatchType:       batchType,
 	}
-<<<<<<< HEAD
-	cfg.InitRatioCompressor(1)
-=======
 	cfg.InitRatioCompressor(1, derive.Zlib)
->>>>>>> 8439723a
 	return cfg
 }
 
@@ -127,11 +123,7 @@
 	// channels on confirmation. This would result in [TxConfirmed]
 	// clearing confirmed transactions, and resetting the pendingChannels map
 	cfg.ChannelTimeout = 10
-<<<<<<< HEAD
-	cfg.InitRatioCompressor(1)
-=======
 	cfg.InitRatioCompressor(1, derive.Zlib)
->>>>>>> 8439723a
 	m := NewChannelManager(log, metrics.NoopMetrics, cfg, &defaultTestRollupConfig)
 
 	// Channel Manager state should be empty by default
