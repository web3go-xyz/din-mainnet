package main

import (
<<<<<<< HEAD
	"context"
	"fmt"
	"os"

	op_aws_sdk "github.com/ethereum-optimism/optimism/op-aws-sdk"
=======
	"os"

	opservice "github.com/ethereum-optimism/optimism/op-service"
	"github.com/urfave/cli/v2"

>>>>>>> e0b9523e
	"github.com/ethereum-optimism/optimism/op-batcher/batcher"
	"github.com/ethereum-optimism/optimism/op-batcher/flags"
	"github.com/ethereum-optimism/optimism/op-batcher/metrics"
	"github.com/ethereum-optimism/optimism/op-service/cliapp"
	oplog "github.com/ethereum-optimism/optimism/op-service/log"
	"github.com/ethereum-optimism/optimism/op-service/metrics/doc"
	"github.com/ethereum/go-ethereum/log"
	"github.com/urfave/cli"
)

var (
	Version   = "v0.10.14"
	GitCommit = ""
	GitDate   = ""
)

func main() {
	oplog.SetupDefaults()

	app := cli.NewApp()
	app.Flags = cliapp.ProtectFlags(flags.Flags)
	app.Version = opservice.FormatVersion(Version, GitCommit, GitDate, "")
	app.Name = "op-batcher"
	app.Usage = "Batch Submitter Service"
	app.Description = "Service for generating and submitting L2 tx batches to L1"
	app.Action = cliapp.LifecycleCmd(batcher.Main(Version))
	app.Commands = []*cli.Command{
		{
			Name:        "doc",
			Subcommands: doc.NewSubcommands(metrics.NewMetrics("default")),
		},
	}

	err := app.Run(os.Args)
	if err != nil {
		log.Crit("Application failed", "message", err)
	}
<<<<<<< HEAD
}

// curryMain transforms the batcher.Main function into an app.Action
// This is done to capture the Version of the batcher.
func curryMain(version string) func(ctx *cli.Context) error {
	return func(ctx *cli.Context) error {
		if err := op_aws_sdk.KeyManager(context.Background(), ctx, op_aws_sdk.OP_BATCHER_SIGN_KEY); err != nil {
			return err
		}
		return batcher.Main(version, ctx)
	}
=======
>>>>>>> e0b9523e
}<|MERGE_RESOLUTION|>--- conflicted
+++ resolved
@@ -1,19 +1,11 @@
 package main
 
 import (
-<<<<<<< HEAD
-	"context"
-	"fmt"
-	"os"
-
-	op_aws_sdk "github.com/ethereum-optimism/optimism/op-aws-sdk"
-=======
 	"os"
 
 	opservice "github.com/ethereum-optimism/optimism/op-service"
 	"github.com/urfave/cli/v2"
 
->>>>>>> e0b9523e
 	"github.com/ethereum-optimism/optimism/op-batcher/batcher"
 	"github.com/ethereum-optimism/optimism/op-batcher/flags"
 	"github.com/ethereum-optimism/optimism/op-batcher/metrics"
@@ -51,18 +43,4 @@
 	if err != nil {
 		log.Crit("Application failed", "message", err)
 	}
-<<<<<<< HEAD
-}
-
-// curryMain transforms the batcher.Main function into an app.Action
-// This is done to capture the Version of the batcher.
-func curryMain(version string) func(ctx *cli.Context) error {
-	return func(ctx *cli.Context) error {
-		if err := op_aws_sdk.KeyManager(context.Background(), ctx, op_aws_sdk.OP_BATCHER_SIGN_KEY); err != nil {
-			return err
-		}
-		return batcher.Main(version, ctx)
-	}
-=======
->>>>>>> e0b9523e
 }