--- conflicted
+++ resolved
@@ -37,13 +37,8 @@
 	MetricsRegistry *prometheus.Registry
 
 	// API
-<<<<<<< HEAD
-	Client *client.Client
-	API    *api.APIService
-=======
 	API       *api.APIService
 	ApiClient *api.Client
->>>>>>> 8439723a
 
 	// Indexer
 	DB      *database.DB
@@ -58,11 +53,8 @@
 	L2Client *ethclient.Client
 }
 
-<<<<<<< HEAD
-=======
 type ConfigOpts func(*config.Config) *config.Config
 
->>>>>>> 8439723a
 func init() {
 	// Disable the global logger. Ideally we'd like to dump geth
 	// logs per-test but that's possible when running tests in
@@ -75,11 +67,8 @@
 	dbUser := os.Getenv("DB_USER")
 	dbName := setupTestDatabase(t)
 
-<<<<<<< HEAD
-=======
 	require.LessOrEqual(t, len(cfgOpt), 1)
 
->>>>>>> 8439723a
 	// E2E tests can run on the order of magnitude of minutes.
 	// We mark the test as parallel before starting the devnet
 	// to reduce that number of idle routines when paused.
@@ -128,14 +117,11 @@
 		MetricsServer: config.ServerConfig{Host: "127.0.0.1", Port: 0},
 	}
 
-<<<<<<< HEAD
-=======
 	// apply any settings
 	for _, opt := range cfgOpt {
 		indexerCfg = opt(indexerCfg)
 	}
 
->>>>>>> 8439723a
 	indexerLog := testlog.Logger(t, log.LevelInfo).New("role", "indexer")
 	ix, err := indexer.NewIndexer(context.Background(), indexerLog, indexerCfg, func(cause error) {
 		if cause != nil {
@@ -169,21 +155,13 @@
 	// Wait for the API to start listening
 	time.Sleep(1 * time.Second)
 
-<<<<<<< HEAD
-	client, err := client.NewClient(&client.Config{PaginationLimit: 100, BaseURL: "http://" + apiService.Addr()})
-=======
 	apiClient, err := api.NewClient(&api.ClientConfig{PaginationLimit: 100, BaseURL: "http://" + apiService.Addr()})
->>>>>>> 8439723a
 	require.NoError(t, err, "must open indexer API client")
 
 	return E2ETestSuite{
 		t:               t,
 		MetricsRegistry: metrics.NewRegistry(),
-<<<<<<< HEAD
-		Client:          client,
-=======
 		ApiClient:       apiClient,
->>>>>>> 8439723a
 		DB:              db,
 		Indexer:         ix,
 		OpCfg:           &opCfg,
