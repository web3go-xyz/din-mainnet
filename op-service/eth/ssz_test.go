--- conflicted
+++ resolved
@@ -427,11 +427,7 @@
 		ExecutionPayload:      createPayloadWithWithdrawals(&types.Withdrawals{}),
 	}
 
-<<<<<<< HEAD
-	missingExecutionPaylaod := &ExecutionPayloadEnvelope{
-=======
 	missingExecutionPayload := &ExecutionPayloadEnvelope{
->>>>>>> 8439723a
 		ParentBeaconBlockRoot: &hash,
 		ExecutionPayload:      nil,
 	}
@@ -443,11 +439,7 @@
 	}{
 		{"ValidInputSucceeds", validInput, nil},
 		{"MissingHashFailsToSerialize", missingHash, ErrMissingData},
-<<<<<<< HEAD
-		{"MissingExecutionDataFailsToSerialize", missingExecutionPaylaod, ErrMissingData},
-=======
 		{"MissingExecutionDataFailsToSerialize", missingExecutionPayload, ErrMissingData},
->>>>>>> 8439723a
 	}
 
 	for _, test := range tests {
