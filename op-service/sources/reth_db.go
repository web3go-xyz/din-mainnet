--- conflicted
+++ resolved
@@ -71,15 +71,6 @@
 	return receipts, nil
 }
 
-<<<<<<< HEAD
-type RethDBReceiptsFetcher struct {
-	dbPath string
-	// TODO(8225): Now that we have reading from a Reth DB encapsulated here,
-	//   We could store a reference to the RethDB here instead of just a db path,
-	//   which would be more optimal.
-	//   We could move the opening of the RethDB and creation of the db reference
-	//   into NewRethDBReceiptsFetcher.
-=======
 func OpenDBReadOnly(dbPath string) (db unsafe.Pointer, err error) {
 	// Convert the db path to a C string and defer its deallocation
 	cDbPath := C.CString(dbPath)
@@ -97,16 +88,10 @@
 
 type RethDBReceiptsFetcher struct {
 	dbInstance unsafe.Pointer
->>>>>>> 8439723a
 }
 
 var _ ReceiptsProvider = (*RethDBReceiptsFetcher)(nil)
 
-<<<<<<< HEAD
-func NewRethDBReceiptsFetcher(dbPath string) *RethDBReceiptsFetcher {
-	return &RethDBReceiptsFetcher{
-		dbPath: dbPath,
-=======
 // NewRethDBReceiptsFetcher opens a RethDB for reading receipts. It returns nil if it was unable to open the database
 func NewRethDBReceiptsFetcher(dbPath string) *RethDBReceiptsFetcher {
 	db, err := OpenDBReadOnly(dbPath)
@@ -115,21 +100,15 @@
 	}
 	return &RethDBReceiptsFetcher{
 		dbInstance: db,
->>>>>>> 8439723a
 	}
 }
 
 func (f *RethDBReceiptsFetcher) FetchReceipts(ctx context.Context, block eth.BlockInfo, txHashes []common.Hash) (types.Receipts, error) {
-<<<<<<< HEAD
-	hash := block.Hash()
-	return FetchRethReceipts(f.dbPath, &hash)
-=======
 	if f.dbInstance == nil {
 		return nil, fmt.Errorf("Reth dbInstance is nil")
 	}
 	hash := block.Hash()
 	return FetchRethReceipts(f.dbInstance, &hash)
->>>>>>> 8439723a
 }
 
 func NewCachingRethDBReceiptsFetcher(dbPath string, m caching.Metrics, cacheSize int) *CachingReceiptsProvider {
