package txmgr

import (
	"context"
	"errors"
	"fmt"
	"math/big"
	"strings"
	"sync"
	"sync/atomic"
	"time"

	"github.com/ethereum/go-ethereum"
	"github.com/ethereum/go-ethereum/common"
	"github.com/ethereum/go-ethereum/core"
	"github.com/ethereum/go-ethereum/core/txpool"
	"github.com/ethereum/go-ethereum/core/types"
	"github.com/ethereum/go-ethereum/log"

<<<<<<< HEAD
	"github.com/ethereum-optimism/optimism/op-service/bsc"
=======
	"github.com/ethereum-optimism/optimism/op-service/retry"
>>>>>>> e0b9523e
	"github.com/ethereum-optimism/optimism/op-service/txmgr/metrics"
)

const (
	// Geth requires a minimum fee bump of 10% for tx resubmission
	priceBump int64 = 10
)

// new = old * (100 + priceBump) / 100
var priceBumpPercent = big.NewInt(100 + priceBump)
var oneHundred = big.NewInt(100)

// TxManager is an interface that allows callers to reliably publish txs,
// bumping the gas price if needed, and obtain the receipt of the resulting tx.
//
//go:generate mockery --name TxManager --output ./mocks
type TxManager interface {
	// Send is used to create & send a transaction. It will handle increasing
	// the gas price & ensuring that the transaction remains in the transaction pool.
	// It can be stopped by cancelling the provided context; however, the transaction
	// may be included on L1 even if the context is cancelled.
	//
	// NOTE: Send can be called concurrently, the nonce will be managed internally.
	Send(ctx context.Context, candidate TxCandidate) (*types.Receipt, error)

	// Call is used to call a contract.
	// Internally, it uses the [ethclient.Client.CallContract] method.
	Call(ctx context.Context, msg ethereum.CallMsg, blockNumber *big.Int) ([]byte, error)

	// From returns the sending address associated with the instance of the transaction manager.
	// It is static for a single instance of a TxManager.
	From() common.Address

	// BlockNumber returns the most recent block number from the underlying network.
	BlockNumber(ctx context.Context) (uint64, error)
}

// ETHBackend is the set of methods that the transaction manager uses to resubmit gas & determine
// when transactions are included on L1.
type ETHBackend interface {
	// BlockNumber returns the most recent block number.
	BlockNumber(ctx context.Context) (uint64, error)

	// CallContract executes an eth_call against the provided contract.
	CallContract(ctx context.Context, msg ethereum.CallMsg, blockNumber *big.Int) ([]byte, error)

	// TransactionReceipt queries the backend for a receipt associated with
	// txHash. If lookup does not fail, but the transaction is not found,
	// nil should be returned for both values.
	TransactionReceipt(ctx context.Context, txHash common.Hash) (*types.Receipt, error)

	// SendTransaction submits a signed transaction to L1.
	SendTransaction(ctx context.Context, tx *types.Transaction) error

	// These functions are used to estimate what the basefee & priority fee should be set to.
	// TODO(CLI-3318): Maybe need a generic interface to support different RPC providers
	HeaderByNumber(ctx context.Context, number *big.Int) (*types.Header, error)
	SuggestGasTipCap(ctx context.Context) (*big.Int, error)
	// NonceAt returns the account nonce of the given account.
	// The block number can be nil, in which case the nonce is taken from the latest known block.
	NonceAt(ctx context.Context, account common.Address, blockNumber *big.Int) (uint64, error)
	// PendingNonceAt returns the pending nonce.
	PendingNonceAt(ctx context.Context, account common.Address) (uint64, error)
	// EstimateGas returns an estimate of the amount of gas needed to execute the given
	// transaction against the current pending block.
	EstimateGas(ctx context.Context, msg ethereum.CallMsg) (uint64, error)
}

// SimpleTxManager is a implementation of TxManager that performs linear fee
// bumping of a tx until it confirms.
type SimpleTxManager struct {
	cfg     Config // embed the config directly
	name    string
	chainID *big.Int

	backend ETHBackend
	l       log.Logger
	metr    metrics.TxMetricer

	nonce     *uint64
	nonceLock sync.RWMutex

	pending atomic.Int64
}

// NewSimpleTxManager initializes a new SimpleTxManager with the passed Config.
func NewSimpleTxManager(name string, l log.Logger, m metrics.TxMetricer, cfg CLIConfig) (*SimpleTxManager, error) {
	conf, err := NewConfig(cfg, l, m)
	if err != nil {
		return nil, err
	}
	return NewSimpleTxManagerFromConfig(name, l, m, conf)
}

// NewSimpleTxManager initializes a new SimpleTxManager with the passed Config.
func NewSimpleTxManagerFromConfig(name string, l log.Logger, m metrics.TxMetricer, conf Config) (*SimpleTxManager, error) {
	if err := conf.Check(); err != nil {
		return nil, fmt.Errorf("invalid config: %w", err)
	}
	return &SimpleTxManager{
		chainID: conf.ChainID,
		name:    name,
		cfg:     conf,
		backend: conf.Backend,
		l:       l.New("service", name),
		metr:    m,
	}, nil
}

func (m *SimpleTxManager) From() common.Address {
	return m.cfg.From
}

func (m *SimpleTxManager) BlockNumber(ctx context.Context) (uint64, error) {
	return m.backend.BlockNumber(ctx)
}

// TxCandidate is a transaction candidate that can be submitted to ask the
// [TxManager] to construct a transaction with gas price bounds.
type TxCandidate struct {
	// TxData is the transaction data to be used in the constructed tx.
	TxData []byte
	// To is the recipient of the constructed tx. Nil means contract creation.
	To *common.Address
	// GasLimit is the gas limit to be used in the constructed tx.
	GasLimit uint64
	// Value is the value to be used in the constructed tx.
	Value *big.Int
}

// Send is used to publish a transaction with incrementally higher gas prices
// until the transaction eventually confirms. This method blocks until an
// invocation of sendTx returns (called with differing gas prices). The method
// may be canceled using the passed context.
//
// The transaction manager handles all signing. If and only if the gas limit is 0, the
// transaction manager will do a gas estimation.
//
// NOTE: Send can be called concurrently, the nonce will be managed internally.
func (m *SimpleTxManager) Send(ctx context.Context, candidate TxCandidate) (*types.Receipt, error) {
	m.metr.RecordPendingTx(m.pending.Add(1))
	defer func() {
		m.metr.RecordPendingTx(m.pending.Add(-1))
	}()
	receipt, err := m.send(ctx, candidate)
	if err != nil {
		m.resetNonce()
	}
	return receipt, err
}

// Call is used to call a contract.
// Internally, it uses the [ethclient.Client.CallContract] method.
func (m *SimpleTxManager) Call(ctx context.Context, msg ethereum.CallMsg, blockNumber *big.Int) ([]byte, error) {
	return m.backend.CallContract(ctx, msg, blockNumber)
}

// send performs the actual transaction creation and sending.
func (m *SimpleTxManager) send(ctx context.Context, candidate TxCandidate) (*types.Receipt, error) {
	if m.cfg.TxSendTimeout != 0 {
		var cancel context.CancelFunc
		ctx, cancel = context.WithTimeout(ctx, m.cfg.TxSendTimeout)
		defer cancel()
	}
	tx, err := retry.Do(ctx, 30, retry.Fixed(2*time.Second), func() (*types.Transaction, error) {
		tx, err := m.craftTx(ctx, candidate)
		if err != nil {
			m.l.Warn("Failed to create a transaction, will retry", "err", err)
		}
		return tx, err
	})
	if err != nil {
		return nil, fmt.Errorf("failed to create the tx: %w", err)
	}
	return m.sendTx(ctx, tx)
}

// craftTx creates the signed transaction
// It queries L1 for the current fee market conditions as well as for the nonce.
// NOTE: This method SHOULD NOT publish the resulting transaction.
// NOTE: If the [TxCandidate.GasLimit] is non-zero, it will be used as the transaction's gas.
// NOTE: Otherwise, the [SimpleTxManager] will query the specified backend for an estimate.
func (m *SimpleTxManager) craftTx(ctx context.Context, candidate TxCandidate) (*types.Transaction, error) {
	gasTipCap, basefee, err := m.suggestGasPriceCaps(ctx)
	if err != nil {
		m.metr.RPCError()
		return nil, fmt.Errorf("failed to get gas price info: %w", err)
	}
	gasFeeCap := calcGasFeeCap(basefee, gasTipCap)

	rawTx := &types.DynamicFeeTx{
		ChainID:   m.chainID,
		To:        candidate.To,
		GasTipCap: gasTipCap,
		GasFeeCap: gasFeeCap,
		Data:      candidate.TxData,
		Value:     candidate.Value,
	}

	m.l.Info("Creating tx", "to", rawTx.To, "from", m.cfg.From)

	// If the gas limit is set, we can use that as the gas
	if candidate.GasLimit != 0 {
		rawTx.Gas = candidate.GasLimit
	} else {
		// Calculate the intrinsic gas for the transaction
		gas, err := m.backend.EstimateGas(ctx, bsc.ToLegacyCallMsg(ethereum.CallMsg{
			From:      m.cfg.From,
			To:        candidate.To,
			GasFeeCap: gasFeeCap,
			GasTipCap: gasTipCap,
			Data:      rawTx.Data,
<<<<<<< HEAD
		}))
=======
			Value:     rawTx.Value,
		})
>>>>>>> e0b9523e
		if err != nil {
			return nil, fmt.Errorf("failed to estimate gas: %w", err)
		}
		rawTx.Gas = gas
	}

<<<<<<< HEAD
	legacyTx := bsc.ToLegacyTx(rawTx)

	ctx, cancel := context.WithTimeout(ctx, m.cfg.NetworkTimeout)
	defer cancel()
	return m.cfg.Signer(ctx, m.cfg.From, types.NewTx(legacyTx))
=======
	return m.signWithNextNonce(ctx, rawTx)
>>>>>>> e0b9523e
}

// signWithNextNonce returns a signed transaction with the next available nonce.
// The nonce is fetched once using eth_getTransactionCount with "latest", and
// then subsequent calls simply increment this number. If the transaction manager
// is reset, it will query the eth_getTransactionCount nonce again. If signing
// fails, the nonce is not incremented.
func (m *SimpleTxManager) signWithNextNonce(ctx context.Context, rawTx *types.DynamicFeeTx) (*types.Transaction, error) {
	m.nonceLock.Lock()
	defer m.nonceLock.Unlock()

	if m.nonce == nil {
		// Fetch the sender's nonce from the latest known block (nil `blockNumber`)
		childCtx, cancel := context.WithTimeout(ctx, m.cfg.NetworkTimeout)
		defer cancel()
		nonce, err := m.backend.NonceAt(childCtx, m.cfg.From, nil)
		if err != nil {
			m.metr.RPCError()
			return nil, fmt.Errorf("failed to get nonce: %w", err)
		}
		m.nonce = &nonce
	} else {
		*m.nonce++
	}

	rawTx.Nonce = *m.nonce
	ctx, cancel := context.WithTimeout(ctx, m.cfg.NetworkTimeout)
	defer cancel()
	tx, err := m.cfg.Signer(ctx, m.cfg.From, types.NewTx(rawTx))
	if err != nil {
		// decrement the nonce, so we can retry signing with the same nonce next time
		// signWithNextNonce is called
		*m.nonce--
	} else {
		m.metr.RecordNonce(*m.nonce)
	}
	return tx, err
}

// resetNonce resets the internal nonce tracking. This is called if any pending send
// returns an error.
func (m *SimpleTxManager) resetNonce() {
	m.nonceLock.Lock()
	defer m.nonceLock.Unlock()
	m.nonce = nil
}

// send submits the same transaction several times with increasing gas prices as necessary.
// It waits for the transaction to be confirmed on chain.
func (m *SimpleTxManager) sendTx(ctx context.Context, tx *types.Transaction) (*types.Receipt, error) {
	var wg sync.WaitGroup
	defer wg.Wait()
	ctx, cancel := context.WithCancel(ctx)
	defer cancel()

	sendState := NewSendState(m.cfg.SafeAbortNonceTooLowCount, m.cfg.TxNotInMempoolTimeout)
	receiptChan := make(chan *types.Receipt, 1)
	publishAndWait := func(tx *types.Transaction, bumpFees bool) *types.Transaction {
		wg.Add(1)
		tx, published := m.publishTx(ctx, tx, sendState, bumpFees)
		if published {
			go func() {
				defer wg.Done()
				m.waitForTx(ctx, tx, sendState, receiptChan)
			}()
		} else {
			wg.Done()
		}
		return tx
	}

	// Immediately publish a transaction before starting the resumbission loop
	tx = publishAndWait(tx, false)

	ticker := time.NewTicker(m.cfg.ResubmissionTimeout)
	defer ticker.Stop()

	for {
		select {
		case <-ticker.C:
			// Don't resubmit a transaction if it has been mined, but we are waiting for the conf depth.
			if sendState.IsWaitingForConfirmation() {
				continue
			}
			// If we see lots of unrecoverable errors (and no pending transactions) abort sending the transaction.
			if sendState.ShouldAbortImmediately() {
				m.l.Warn("Aborting transaction submission")
				return nil, errors.New("aborted transaction sending")
			}
			tx = publishAndWait(tx, true)

		case <-ctx.Done():
			return nil, ctx.Err()

		case receipt := <-receiptChan:
			m.metr.RecordGasBumpCount(sendState.bumpCount)
			m.metr.TxConfirmed(receipt)
			return receipt, nil
		}
	}
}

// publishTx publishes the transaction to the transaction pool. If it receives any underpriced errors
// it will bump the fees and retry.
// Returns the latest fee bumped tx, and a boolean indicating whether the tx was sent or not
func (m *SimpleTxManager) publishTx(ctx context.Context, tx *types.Transaction, sendState *SendState, bumpFeesImmediately bool) (*types.Transaction, bool) {
	updateLogFields := func(tx *types.Transaction) log.Logger {
		return m.l.New("hash", tx.Hash(), "nonce", tx.Nonce(), "gasTipCap", tx.GasTipCap(), "gasFeeCap", tx.GasFeeCap())
	}
	l := updateLogFields(tx)

	l.Info("Publishing transaction")

	for {
		if bumpFeesImmediately {
			newTx, err := m.increaseGasPrice(ctx, tx)
			if err != nil {
				l.Error("unable to increase gas", "err", err)
				m.metr.TxPublished("bump_failed")
				return tx, false
			}
			tx = newTx
			sendState.bumpCount++
			l = updateLogFields(tx)
		}
		bumpFeesImmediately = true // bump fees next loop

		if sendState.IsWaitingForConfirmation() {
			// there is a chance the previous tx goes into "waiting for confirmation" state
			// during the increaseGasPrice call; continue waiting rather than resubmit the tx
			return tx, false
		}

		cCtx, cancel := context.WithTimeout(ctx, m.cfg.NetworkTimeout)
		err := m.backend.SendTransaction(cCtx, tx)
		cancel()
		sendState.ProcessSendError(err)

		if err == nil {
			m.metr.TxPublished("")
			log.Info("Transaction successfully published")
			return tx, true
		}

		switch {
		case errStringMatch(err, core.ErrNonceTooLow):
			l.Warn("nonce too low", "err", err)
			m.metr.TxPublished("nonce_to_low")
		case errStringMatch(err, context.Canceled):
			m.metr.RPCError()
			l.Warn("transaction send cancelled", "err", err)
			m.metr.TxPublished("context_cancelled")
		case errStringMatch(err, txpool.ErrAlreadyKnown):
			l.Warn("resubmitted already known transaction", "err", err)
			m.metr.TxPublished("tx_already_known")
		case errStringMatch(err, txpool.ErrReplaceUnderpriced):
			l.Warn("transaction replacement is underpriced", "err", err)
			m.metr.TxPublished("tx_replacement_underpriced")
			continue // retry with fee bump
		case errStringMatch(err, txpool.ErrUnderpriced):
			l.Warn("transaction is underpriced", "err", err)
			m.metr.TxPublished("tx_underpriced")
			continue // retry with fee bump
		default:
			m.metr.RPCError()
			l.Error("unable to publish transaction", "err", err)
			m.metr.TxPublished("unknown_error")
		}

		// on non-underpriced error return immediately; will retry on next resubmission timeout
		return tx, false
	}
}

// waitForTx calls waitMined, and then sends the receipt to receiptChan in a non-blocking way if a receipt is found
// for the transaction. It should be called in a separate goroutine.
func (m *SimpleTxManager) waitForTx(ctx context.Context, tx *types.Transaction, sendState *SendState, receiptChan chan *types.Receipt) {
	t := time.Now()
	// Poll for the transaction to be ready & then send the result to receiptChan
	receipt, err := m.waitMined(ctx, tx, sendState)
	if err != nil {
		// this will happen if the tx was successfully replaced by a tx with bumped fees
		log.Info("Transaction receipt not found", "err", err)
		return
	}
	select {
	case receiptChan <- receipt:
		m.metr.RecordTxConfirmationLatency(time.Since(t).Milliseconds())
	default:
	}
}

// waitMined waits for the transaction to be mined or for the context to be cancelled.
func (m *SimpleTxManager) waitMined(ctx context.Context, tx *types.Transaction, sendState *SendState) (*types.Receipt, error) {
	txHash := tx.Hash()
	queryTicker := time.NewTicker(m.cfg.ReceiptQueryInterval)
	defer queryTicker.Stop()
	for {
		select {
		case <-ctx.Done():
			return nil, ctx.Err()
		case <-queryTicker.C:
			if receipt := m.queryReceipt(ctx, txHash, sendState); receipt != nil {
				return receipt, nil
			}
		}
	}
}

// queryReceipt queries for the receipt and returns the receipt if it has passed the confirmation depth
func (m *SimpleTxManager) queryReceipt(ctx context.Context, txHash common.Hash, sendState *SendState) *types.Receipt {
	ctx, cancel := context.WithTimeout(ctx, m.cfg.NetworkTimeout)
	defer cancel()
	receipt, err := m.backend.TransactionReceipt(ctx, txHash)
	if errors.Is(err, ethereum.NotFound) {
		sendState.TxNotMined(txHash)
		m.l.Trace("Transaction not yet mined", "hash", txHash)
		return nil
	} else if err != nil {
		m.metr.RPCError()
		m.l.Info("Receipt retrieval failed", "hash", txHash, "err", err)
		return nil
	} else if receipt == nil {
		m.metr.RPCError()
		m.l.Warn("Receipt and error are both nil", "hash", txHash)
		return nil
	}

	// Receipt is confirmed to be valid from this point on
	sendState.TxMined(txHash)

	txHeight := receipt.BlockNumber.Uint64()
	tipHeight, err := m.backend.BlockNumber(ctx)
	if err != nil {
		m.l.Error("Unable to fetch block number", "err", err)
		return nil
	}

	m.l.Debug("Transaction mined, checking confirmations", "hash", txHash, "txHeight", txHeight,
		"tipHeight", tipHeight, "numConfirmations", m.cfg.NumConfirmations)

	// The transaction is considered confirmed when
	// txHeight+numConfirmations-1 <= tipHeight. Note that the -1 is
	// needed to account for the fact that confirmations have an
	// inherent off-by-one, i.e. when using 1 confirmation the
	// transaction should be confirmed when txHeight is equal to
	// tipHeight. The equation is rewritten in this form to avoid
	// underflows.
	if txHeight+m.cfg.NumConfirmations <= tipHeight+1 {
		m.l.Info("Transaction confirmed", "hash", txHash)
		return receipt
	}

	// Safe to subtract since we know the LHS above is greater.
	confsRemaining := (txHeight + m.cfg.NumConfirmations) - (tipHeight + 1)
	m.l.Debug("Transaction not yet confirmed", "hash", txHash, "confsRemaining", confsRemaining)
	return nil
}

// increaseGasPrice takes the previous transaction, clones it, and returns it with fee values that
// are at least `priceBump` percent higher than the previous ones to satisfy Geth's replacement
// rules, and no lower than the values returned by the fee suggestion algorithm to ensure it
// doesn't linger in the mempool. Finally to avoid runaway price increases, fees are capped at a
// `feeLimitMultiplier` multiple of the suggested values.
func (m *SimpleTxManager) increaseGasPrice(ctx context.Context, tx *types.Transaction) (*types.Transaction, error) {
	m.l.Info("bumping gas price for tx", "hash", tx.Hash(), "tip", tx.GasTipCap(), "fee", tx.GasFeeCap(), "gaslimit", tx.Gas())
	tip, basefee, err := m.suggestGasPriceCaps(ctx)
	if err != nil {
		m.l.Warn("failed to get suggested gas tip and basefee", "err", err)
		return nil, err
	}
	bumpedTip, bumpedFee := updateFees(tx.GasTipCap(), tx.GasFeeCap(), tip, basefee, m.l)

	// Make sure increase is at most [FeeLimitMultiplier] the suggested values
	maxTip := new(big.Int).Mul(tip, big.NewInt(int64(m.cfg.FeeLimitMultiplier)))
	if bumpedTip.Cmp(maxTip) > 0 {
		return nil, fmt.Errorf("bumped tip 0x%s is over %dx multiple of the suggested value", bumpedTip.Text(16), m.cfg.FeeLimitMultiplier)
	}
	maxFee := calcGasFeeCap(new(big.Int).Mul(basefee, big.NewInt(int64(m.cfg.FeeLimitMultiplier))), maxTip)
	if bumpedFee.Cmp(maxFee) > 0 {
		return nil, fmt.Errorf("bumped fee 0x%s is over %dx multiple of the suggested value", bumpedFee.Text(16), m.cfg.FeeLimitMultiplier)
	}
	rawTx := &types.DynamicFeeTx{
		ChainID:    tx.ChainId(),
		Nonce:      tx.Nonce(),
		GasTipCap:  bumpedTip,
		GasFeeCap:  bumpedFee,
		To:         tx.To(),
		Value:      tx.Value(),
		Data:       tx.Data(),
		AccessList: tx.AccessList(),
	}

<<<<<<< HEAD
	legacyTx := bsc.ToLegacyTx(rawTx)
=======
	// Re-estimate gaslimit in case things have changed or a previous gaslimit estimate was wrong
	gas, err := m.backend.EstimateGas(ctx, ethereum.CallMsg{
		From:      m.cfg.From,
		To:        rawTx.To,
		GasFeeCap: bumpedTip,
		GasTipCap: bumpedFee,
		Data:      rawTx.Data,
	})
	if err != nil {
		// If this is a transaction resubmission, we sometimes see this outcome because the
		// original tx can get included in a block just before the above call. In this case the
		// error is due to the tx reverting with message "block number must be equal to next
		// expected block number"
		m.l.Warn("failed to re-estimate gas", "err", err, "gaslimit", tx.Gas())
		return nil, err
	}
	if tx.Gas() != gas {
		m.l.Info("re-estimated gas differs", "oldgas", tx.Gas(), "newgas", gas)
	}
	rawTx.Gas = gas
>>>>>>> e0b9523e

	ctx, cancel := context.WithTimeout(ctx, m.cfg.NetworkTimeout)
	defer cancel()
	newTx, err := m.cfg.Signer(ctx, m.cfg.From, types.NewTx(legacyTx))
	if err != nil {
		m.l.Warn("failed to sign new transaction", "err", err)
		return tx, nil
	}
	return newTx, nil
}

// suggestGasPriceCaps suggests what the new tip & new basefee should be based on the current L1 conditions
func (m *SimpleTxManager) suggestGasPriceCaps(ctx context.Context) (*big.Int, *big.Int, error) {
	cCtx, cancel := context.WithTimeout(ctx, m.cfg.NetworkTimeout)
	defer cancel()
	tip, err := m.backend.SuggestGasTipCap(cCtx)
	if err != nil {
		m.metr.RPCError()
		return nil, nil, fmt.Errorf("failed to fetch the suggested gas tip cap: %w", err)
	} else if tip == nil {
		return nil, nil, errors.New("the suggested tip was nil")
	}
	cCtx, cancel = context.WithTimeout(ctx, m.cfg.NetworkTimeout)
	defer cancel()
	head, err := m.backend.HeaderByNumber(cCtx, nil)
	if err != nil {
		m.metr.RPCError()
		return nil, nil, fmt.Errorf("failed to fetch the suggested basefee: %w", err)
	} else if head.BaseFee == nil {
		//return nil, nil, errors.New("txmgr does not support pre-london blocks that do not have a basefee")

		// Compatible to BSC
		return tip, big.NewInt(0), nil
	}
	return tip, head.BaseFee, nil
}

// calcThresholdValue returns x * priceBumpPercent / 100
func calcThresholdValue(x *big.Int) *big.Int {
	threshold := new(big.Int).Mul(priceBumpPercent, x)
	threshold = threshold.Div(threshold, oneHundred)
	return threshold
}

// updateFees takes an old transaction's tip & fee cap plus a new tip & basefee, and returns
// a suggested tip and fee cap such that:
//
//	(a) each satisfies geth's required tx-replacement fee bumps (we use a 10% increase), and
//	(b) gasTipCap is no less than new tip, and
//	(c) gasFeeCap is no less than calcGasFee(newBaseFee, newTip)
func updateFees(oldTip, oldFeeCap, newTip, newBaseFee *big.Int, lgr log.Logger) (*big.Int, *big.Int) {
	newFeeCap := calcGasFeeCap(newBaseFee, newTip)
	lgr = lgr.New("old_tip", oldTip, "old_feecap", oldFeeCap, "new_tip", newTip, "new_feecap", newFeeCap)
	thresholdTip := calcThresholdValue(oldTip)
	thresholdFeeCap := calcThresholdValue(oldFeeCap)
	if newTip.Cmp(thresholdTip) >= 0 && newFeeCap.Cmp(thresholdFeeCap) >= 0 {
		lgr.Debug("Using new tip and feecap")
		return newTip, newFeeCap
	} else if newTip.Cmp(thresholdTip) >= 0 && newFeeCap.Cmp(thresholdFeeCap) < 0 {
		// Tip has gone up, but basefee is flat or down.
		// TODO(CLI-3714): Do we need to recalculate the FC here?
		lgr.Debug("Using new tip and threshold feecap")
		return newTip, thresholdFeeCap
	} else if newTip.Cmp(thresholdTip) < 0 && newFeeCap.Cmp(thresholdFeeCap) >= 0 {
		// Basefee has gone up, but the tip hasn't. Recalculate the feecap because if the tip went up a lot
		// not enough of the feecap may be dedicated to paying the basefee.
		lgr.Debug("Using threshold tip and recalculated feecap")
		return thresholdTip, calcGasFeeCap(newBaseFee, thresholdTip)

	} else {
		// TODO(CLI-3713): Should we skip the bump in this case?
		lgr.Debug("Using threshold tip and threshold feecap")
		return thresholdTip, thresholdFeeCap
	}
}

// calcGasFeeCap deterministically computes the recommended gas fee cap given
// the base fee and gasTipCap. The resulting gasFeeCap is equal to:
//
//	gasTipCap + 2*baseFee.
func calcGasFeeCap(baseFee, gasTipCap *big.Int) *big.Int {
	return new(big.Int).Add(
		gasTipCap,
		new(big.Int).Mul(baseFee, big.NewInt(2)),
	)
}

// errStringMatch returns true if err.Error() is a substring in target.Error() or if both are nil.
// It can accept nil errors without issue.
func errStringMatch(err, target error) bool {
	if err == nil && target == nil {
		return true
	} else if err == nil || target == nil {
		return false
	}
	return strings.Contains(err.Error(), target.Error())
}<|MERGE_RESOLUTION|>--- conflicted
+++ resolved
@@ -17,11 +17,7 @@
 	"github.com/ethereum/go-ethereum/core/types"
 	"github.com/ethereum/go-ethereum/log"
 
-<<<<<<< HEAD
-	"github.com/ethereum-optimism/optimism/op-service/bsc"
-=======
 	"github.com/ethereum-optimism/optimism/op-service/retry"
->>>>>>> e0b9523e
 	"github.com/ethereum-optimism/optimism/op-service/txmgr/metrics"
 )
 
@@ -234,27 +230,17 @@
 			GasFeeCap: gasFeeCap,
 			GasTipCap: gasTipCap,
 			Data:      rawTx.Data,
-<<<<<<< HEAD
-		}))
-=======
 			Value:     rawTx.Value,
 		})
->>>>>>> e0b9523e
 		if err != nil {
 			return nil, fmt.Errorf("failed to estimate gas: %w", err)
 		}
 		rawTx.Gas = gas
 	}
 
-<<<<<<< HEAD
 	legacyTx := bsc.ToLegacyTx(rawTx)
 
-	ctx, cancel := context.WithTimeout(ctx, m.cfg.NetworkTimeout)
-	defer cancel()
-	return m.cfg.Signer(ctx, m.cfg.From, types.NewTx(legacyTx))
-=======
 	return m.signWithNextNonce(ctx, rawTx)
->>>>>>> e0b9523e
 }
 
 // signWithNextNonce returns a signed transaction with the next available nonce.
@@ -548,9 +534,6 @@
 		AccessList: tx.AccessList(),
 	}
 
-<<<<<<< HEAD
-	legacyTx := bsc.ToLegacyTx(rawTx)
-=======
 	// Re-estimate gaslimit in case things have changed or a previous gaslimit estimate was wrong
 	gas, err := m.backend.EstimateGas(ctx, ethereum.CallMsg{
 		From:      m.cfg.From,
@@ -571,7 +554,6 @@
 		m.l.Info("re-estimated gas differs", "oldgas", tx.Gas(), "newgas", gas)
 	}
 	rawTx.Gas = gas
->>>>>>> e0b9523e
 
 	ctx, cancel := context.WithTimeout(ctx, m.cfg.NetworkTimeout)
 	defer cancel()
