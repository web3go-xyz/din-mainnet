package testutils

import (
	"time"

	"github.com/ethereum-optimism/optimism/op-service/eth"
)

// TestDerivationMetrics implements the metrics used in the derivation pipeline as no-op operations.
// Optionally a test may hook into the metrics
type TestDerivationMetrics struct {
	FnRecordL1ReorgDepth      func(d uint64)
	FnRecordL1Ref             func(name string, ref eth.L1BlockRef)
	FnRecordL2Ref             func(name string, ref eth.L2BlockRef)
	FnRecordUnsafePayloads    func(length uint64, memSize uint64, next eth.BlockID)
	FnRecordChannelInputBytes func(inputCompressedBytes int)
}

func (t *TestDerivationMetrics) RecordL1ReorgDepth(d uint64) {
	if t.FnRecordL1ReorgDepth != nil {
		t.FnRecordL1ReorgDepth(d)
	}
}

func (t *TestDerivationMetrics) RecordL1Ref(name string, ref eth.L1BlockRef) {
	if t.FnRecordL1Ref != nil {
		t.FnRecordL1Ref(name, ref)
	}
}

func (t *TestDerivationMetrics) RecordL2Ref(name string, ref eth.L2BlockRef) {
	if t.FnRecordL2Ref != nil {
		t.FnRecordL2Ref(name, ref)
	}
}

func (t *TestDerivationMetrics) RecordUnsafePayloadsBuffer(length uint64, memSize uint64, next eth.BlockID) {
	if t.FnRecordUnsafePayloads != nil {
		t.FnRecordUnsafePayloads(length, memSize, next)
	}
}

func (t *TestDerivationMetrics) RecordChannelInputBytes(inputCompressedBytes int) {
	if t.FnRecordChannelInputBytes != nil {
		t.FnRecordChannelInputBytes(inputCompressedBytes)
	}
}

func (t *TestDerivationMetrics) RecordHeadChannelOpened() {
}

func (t *TestDerivationMetrics) RecordChannelTimedOut() {
}

func (t *TestDerivationMetrics) RecordFrame() {
}

func (n *TestDerivationMetrics) RecordDerivedBatches(batchType string) {
}

<<<<<<< HEAD
func (n *TestDerivationMetrics) RecordSequencerStepTime(step string, duration time.Duration) {
}

=======
>>>>>>> 8439723a
type TestRPCMetrics struct{}

func (n *TestRPCMetrics) RecordRPCServerRequest(method string) func() {
	return func() {}
}

func (n *TestRPCMetrics) RecordRPCClientRequest(method string) func(err error) {
	return func(err error) {}
}

func (n *TestRPCMetrics) RecordRPCClientResponse(method string, err error) {}<|MERGE_RESOLUTION|>--- conflicted
+++ resolved
@@ -58,12 +58,6 @@
 func (n *TestDerivationMetrics) RecordDerivedBatches(batchType string) {
 }
 
-<<<<<<< HEAD
-func (n *TestDerivationMetrics) RecordSequencerStepTime(step string, duration time.Duration) {
-}
-
-=======
->>>>>>> 8439723a
 type TestRPCMetrics struct{}
 
 func (n *TestRPCMetrics) RecordRPCServerRequest(method string) func() {
