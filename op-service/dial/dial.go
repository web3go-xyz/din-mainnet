--- conflicted
+++ resolved
@@ -68,28 +68,6 @@
 	})
 }
 
-<<<<<<< HEAD
-// DialEthClientWithTimeoutAndFallback will try to dial within the timeout period and create an EthClient.
-// If the URL is a multi URL, then a fallbackClient will be created to add the fallback capability to the client
-func DialEthClientWithTimeoutAndFallback(ctx context.Context, url string, timeout time.Duration, l log.Logger, fallbackThreshold int64, m client.FallbackClientMetricer) (client.Client, error) {
-	isMultiUrl, urlList := client.MultiUrlParse(url)
-	if isMultiUrl {
-		firstEthClient, err := DialEthClientWithTimeout(ctx, timeout, l, urlList[0])
-		if err != nil {
-			return nil, err
-		}
-		fallbackClient := client.NewFallbackClient(firstEthClient, urlList, l, fallbackThreshold, m, func(url string) (client.Client, error) {
-			ethClientNew, err := DialEthClientWithTimeout(ctx, timeout, l, url)
-			if err != nil {
-				return nil, err
-			}
-			return ethClientNew, nil
-		})
-		return fallbackClient, nil
-	}
-
-	return DialEthClientWithTimeout(ctx, timeout, l, url)
-=======
 // Dials a JSON-RPC endpoint once.
 func dialRPCClient(ctx context.Context, log log.Logger, addr string) (*rpc.Client, error) {
 	if !client.IsURLAvailable(ctx, addr) {
@@ -101,5 +79,4 @@
 		return nil, fmt.Errorf("failed to dial address (%s): %w", addr, err)
 	}
 	return client, nil
->>>>>>> 8439723a
 }