--- conflicted
+++ resolved
@@ -10,15 +10,6 @@
 	go generate ./...
 
 fuzz:
-<<<<<<< HEAD
-	go test -run NOTAREALTEST -v -fuzztime 10s -fuzz FuzzExecutionPayloadUnmarshal ./eth
-	go test -run NOTAREALTEST -v -fuzztime 10s -fuzz FuzzExecutionPayloadMarshalUnmarshalV1 ./eth
-	go test -run NOTAREALTEST -v -fuzztime 10s -fuzz FuzzExecutionPayloadMarshalUnmarshalV2 ./eth
-	go test -run NOTAREALTEST -v -fuzztime 10s -fuzz FuzzExecutionPayloadMarshalUnmarshalV3 ./eth
-	go test -run NOTAREALTEST -v -fuzztime 10s -fuzz FuzzOBP01 ./eth
-	go test -run NOTAREALTEST -v -fuzztime 10s -fuzz FuzzEncodeDecodeBlob ./eth
-	go test -run NOTAREALTEST -v -fuzztime 10s -fuzz FuzzDetectNonBijectivity ./eth
-=======
 	go test $(FUZZLDFLAGS) -run NOTAREALTEST -v -fuzztime 10s -fuzz FuzzExecutionPayloadUnmarshal ./eth
 	go test $(FUZZLDFLAGS) -run NOTAREALTEST -v -fuzztime 10s -fuzz FuzzExecutionPayloadMarshalUnmarshalV1 ./eth
 	go test $(FUZZLDFLAGS) -run NOTAREALTEST -v -fuzztime 10s -fuzz FuzzExecutionPayloadMarshalUnmarshalV2 ./eth
@@ -27,7 +18,6 @@
 	go test $(FUZZLDFLAGS) -run NOTAREALTEST -v -fuzztime 10s -fuzz FuzzEncodeDecodeBlob ./eth
 	go test $(FUZZLDFLAGS) -run NOTAREALTEST -v -fuzztime 10s -fuzz FuzzDetectNonBijectivity ./eth
 	go test $(FUZZLDFLAGS) -run NOTAREALTEST -v -fuzztime 10s -fuzz FuzzEncodeScalar ./eth
->>>>>>> 8439723a
 
 .PHONY: \
 	test \
