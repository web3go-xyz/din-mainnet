package op_e2e

import (
	"context"
	"crypto/ecdsa"
	"crypto/rand"
	"errors"
	"fmt"
	"math/big"
	"net"
	"os"
	"path"
	"sort"
	"strings"
	"testing"
	"time"

	ds "github.com/ipfs/go-datastore"
	"github.com/ipfs/go-datastore/sync"
	ic "github.com/libp2p/go-libp2p/core/crypto"
	"github.com/libp2p/go-libp2p/core/host"
	"github.com/libp2p/go-libp2p/core/peer"
	"github.com/libp2p/go-libp2p/core/peerstore"
	"github.com/libp2p/go-libp2p/p2p/host/peerstore/pstoremem"
	mocknet "github.com/libp2p/go-libp2p/p2p/net/mock"
	ma "github.com/multiformats/go-multiaddr"
	"github.com/stretchr/testify/require"

	"github.com/ethereum/go-ethereum/common"
	"github.com/ethereum/go-ethereum/common/hexutil"
	"github.com/ethereum/go-ethereum/core"
	geth_eth "github.com/ethereum/go-ethereum/eth"
	"github.com/ethereum/go-ethereum/ethclient"
	"github.com/ethereum/go-ethereum/log"
	"github.com/ethereum/go-ethereum/node"
	"github.com/ethereum/go-ethereum/params"
	"github.com/ethereum/go-ethereum/rpc"

	bss "github.com/ethereum-optimism/optimism/op-batcher/batcher"
	"github.com/ethereum-optimism/optimism/op-batcher/compressor"
	"github.com/ethereum-optimism/optimism/op-bindings/predeploys"
	"github.com/ethereum-optimism/optimism/op-chain-ops/genesis"
	"github.com/ethereum-optimism/optimism/op-e2e/config"
	"github.com/ethereum-optimism/optimism/op-e2e/e2eutils"
	"github.com/ethereum-optimism/optimism/op-e2e/e2eutils/geth"
	"github.com/ethereum-optimism/optimism/op-node/chaincfg"
	"github.com/ethereum-optimism/optimism/op-node/metrics"
	rollupNode "github.com/ethereum-optimism/optimism/op-node/node"
	"github.com/ethereum-optimism/optimism/op-node/p2p"
	"github.com/ethereum-optimism/optimism/op-node/p2p/store"
	"github.com/ethereum-optimism/optimism/op-node/rollup"
	"github.com/ethereum-optimism/optimism/op-node/rollup/derive"
	"github.com/ethereum-optimism/optimism/op-node/rollup/driver"
	proposermetrics "github.com/ethereum-optimism/optimism/op-proposer/metrics"
	l2os "github.com/ethereum-optimism/optimism/op-proposer/proposer"
	"github.com/ethereum-optimism/optimism/op-service/cliapp"
	"github.com/ethereum-optimism/optimism/op-service/clock"
	"github.com/ethereum-optimism/optimism/op-service/eth"
	oplog "github.com/ethereum-optimism/optimism/op-service/log"
	"github.com/ethereum-optimism/optimism/op-service/sources"
	"github.com/ethereum-optimism/optimism/op-service/testlog"
	"github.com/ethereum-optimism/optimism/op-service/txmgr"
)

var (
	testingJWTSecret = [32]byte{123}
)

func newTxMgrConfig(l1Addr string, privKey *ecdsa.PrivateKey) txmgr.CLIConfig {
	return txmgr.CLIConfig{
		L1RPCURL:                  l1Addr,
		PrivateKey:                hexPriv(privKey),
		NumConfirmations:          1,
		SafeAbortNonceTooLowCount: 3,
		FeeLimitMultiplier:        5,
		ResubmissionTimeout:       3 * time.Second,
		ReceiptQueryInterval:      50 * time.Millisecond,
		NetworkTimeout:            2 * time.Second,
		TxNotInMempoolTimeout:     2 * time.Minute,
	}
}

func DefaultSystemConfig(t *testing.T) SystemConfig {
	config.ExternalL2TestParms.SkipIfNecessary(t)

	secrets, err := e2eutils.DefaultMnemonicConfig.Secrets()
	require.NoError(t, err)
	deployConfig := config.DeployConfig.Copy()
	deployConfig.L1GenesisBlockTimestamp = hexutil.Uint64(time.Now().Unix())
	deployConfig.L2GenesisCanyonTimeOffset = e2eutils.CanyonTimeOffset()
	deployConfig.L2GenesisSpanBatchTimeOffset = e2eutils.SpanBatchTimeOffset()
	require.NoError(t, deployConfig.Check(), "Deploy config is invalid, do you need to run make devnet-allocs?")
	l1Deployments := config.L1Deployments.Copy()
	require.NoError(t, l1Deployments.Check())

	require.Equal(t, secrets.Addresses().Batcher, deployConfig.BatchSenderAddress)
	require.Equal(t, secrets.Addresses().SequencerP2P, deployConfig.P2PSequencerAddress)
	require.Equal(t, secrets.Addresses().Proposer, deployConfig.L2OutputOracleProposer)

	// Tests depend on premine being filled with secrets addresses
	premine := make(map[common.Address]*big.Int)
	for _, addr := range secrets.Addresses().All() {
		premine[addr] = new(big.Int).Mul(big.NewInt(1000), big.NewInt(params.Ether))
	}

	return SystemConfig{
		Secrets:                secrets,
		Premine:                premine,
		DeployConfig:           deployConfig,
		L1Deployments:          config.L1Deployments,
		L1InfoPredeployAddress: predeploys.L1BlockAddr,
		JWTFilePath:            writeDefaultJWT(t),
		JWTSecret:              testingJWTSecret,
		Nodes: map[string]*rollupNode.Config{
			"sequencer": {
				Driver: driver.Config{
					VerifierConfDepth:  0,
					SequencerConfDepth: 0,
					SequencerEnabled:   true,
				},
				// Submitter PrivKey is set in system start for rollup nodes where sequencer = true
				RPC: rollupNode.RPCConfig{
					ListenAddr:  "127.0.0.1",
					ListenPort:  0,
					EnableAdmin: true,
				},
<<<<<<< HEAD
				L1EpochPollInterval: time.Second * 4,
				ConfigPersistence:   &rollupNode.DisabledConfigPersistence{},
=======
				L1EpochPollInterval:         time.Second * 2,
				RuntimeConfigReloadInterval: time.Minute * 10,
				ConfigPersistence:           &rollupNode.DisabledConfigPersistence{},
>>>>>>> e0b9523e
			},
			"verifier": {
				Driver: driver.Config{
					VerifierConfDepth:  0,
					SequencerConfDepth: 0,
					SequencerEnabled:   false,
				},
<<<<<<< HEAD
				L1EpochPollInterval: time.Second * 4,
				ConfigPersistence:   &rollupNode.DisabledConfigPersistence{},
=======
				L1EpochPollInterval:         time.Second * 4,
				RuntimeConfigReloadInterval: time.Minute * 10,
				ConfigPersistence:           &rollupNode.DisabledConfigPersistence{},
>>>>>>> e0b9523e
			},
		},
		Loggers: map[string]log.Logger{
			"verifier":  testlog.Logger(t, log.LvlInfo).New("role", "verifier"),
			"sequencer": testlog.Logger(t, log.LvlInfo).New("role", "sequencer"),
			"batcher":   testlog.Logger(t, log.LvlInfo).New("role", "batcher"),
			"proposer":  testlog.Logger(t, log.LvlCrit).New("role", "proposer"),
		},
		GethOptions:                map[string][]geth.GethOption{},
		P2PTopology:                nil, // no P2P connectivity by default
		NonFinalizedProposals:      false,
		ExternalL2Shim:             config.ExternalL2Shim,
		BatcherTargetL1TxSizeBytes: 100_000,
	}
}

func writeDefaultJWT(t *testing.T) string {
	// Sadly the geth node config cannot load JWT secret from memory, it has to be a file
	jwtPath := path.Join(t.TempDir(), "jwt_secret")
	if err := os.WriteFile(jwtPath, []byte(hexutil.Encode(testingJWTSecret[:])), 0o600); err != nil {
		t.Fatalf("failed to prepare jwt file for geth: %v", err)
	}
	return jwtPath
}

type DepositContractConfig struct {
	L2Oracle           common.Address
	FinalizationPeriod *big.Int
}

type SystemConfig struct {
	Secrets                *e2eutils.Secrets
	L1InfoPredeployAddress common.Address

	DeployConfig  *genesis.DeployConfig
	L1Deployments *genesis.L1Deployments

	JWTFilePath string
	JWTSecret   [32]byte

	Premine        map[common.Address]*big.Int
	Nodes          map[string]*rollupNode.Config // Per node config. Don't use populate rollup.Config
	Loggers        map[string]log.Logger
	GethOptions    map[string][]geth.GethOption
	ProposerLogger log.Logger
	BatcherLogger  log.Logger

	ExternalL2Shim string

	// map of outbound connections to other nodes. Node names prefixed with "~" are unconnected but linked.
	// A nil map disables P2P completely.
	// Any node name not in the topology will not have p2p enabled.
	P2PTopology map[string][]string

	// Enables req-resp sync in the P2P nodes
	P2PReqRespSync bool

	// If the proposer can make proposals for L2 blocks derived from L1 blocks which are not finalized on L1 yet.
	NonFinalizedProposals bool

	// Explicitly disable batcher, for tests that rely on unsafe L2 payloads
	DisableBatcher bool

	// Target L1 tx size for the batcher transactions
	BatcherTargetL1TxSizeBytes uint64

	// SupportL1TimeTravel determines if the L1 node supports quickly skipping forward in time
	SupportL1TimeTravel bool
}

type GethInstance struct {
	Backend *geth_eth.Ethereum
	Node    *node.Node
}

func (gi *GethInstance) HTTPEndpoint() string {
	return gi.Node.HTTPEndpoint()
}

func (gi *GethInstance) WSEndpoint() string {
	return gi.Node.WSEndpoint()
}

func (gi *GethInstance) WSAuthEndpoint() string {
	return gi.Node.WSAuthEndpoint()
}

func (gi *GethInstance) HTTPAuthEndpoint() string {
	return gi.Node.HTTPAuthEndpoint()
}

func (gi *GethInstance) Close() error {
	return gi.Node.Close()
}

// EthInstance is either an in process Geth or external process exposing its
// endpoints over the network
type EthInstance interface {
	HTTPEndpoint() string
	WSEndpoint() string
	HTTPAuthEndpoint() string
	WSAuthEndpoint() string
	Close() error
}

type System struct {
	cfg SystemConfig

	RollupConfig *rollup.Config

	L2GenesisCfg *core.Genesis

	// Connections to running nodes
	EthInstances      map[string]EthInstance
	Clients           map[string]*ethclient.Client
	RawClients        map[string]*rpc.Client
	RollupNodes       map[string]*rollupNode.OpNode
	L2OutputSubmitter *l2os.L2OutputSubmitter
	BatchSubmitter    *bss.BatcherService
	Mocknet           mocknet.Mocknet

	// TimeTravelClock is nil unless SystemConfig.SupportL1TimeTravel was set to true
	// It provides access to the clock instance used by the L1 node. Calling TimeTravelClock.AdvanceBy
	// allows tests to quickly time travel L1 into the future.
	// Note that this time travel may occur in a single block, creating a very large difference in the Time
	// on sequential blocks.
	TimeTravelClock *clock.AdvancingClock
}

func (sys *System) NodeEndpoint(name string) string {
	return selectEndpoint(sys.EthInstances[name])
}

func (sys *System) Close() {
	postCtx, postCancel := context.WithCancel(context.Background())
	postCancel() // immediate shutdown, no allowance for idling

	if sys.L2OutputSubmitter != nil {
		sys.L2OutputSubmitter.Stop()
	}
	if sys.BatchSubmitter != nil {
		_ = sys.BatchSubmitter.Kill()
	}

	for _, node := range sys.RollupNodes {
		_ = node.Stop(postCtx)
	}
	for _, ei := range sys.EthInstances {
		ei.Close()
	}
	sys.Mocknet.Close()
}

type systemConfigHook func(sCfg *SystemConfig, s *System)

type SystemConfigOption struct {
	key    string
	role   string
	action systemConfigHook
}

type SystemConfigOptions struct {
	opts map[string]systemConfigHook
}

func NewSystemConfigOptions(_opts []SystemConfigOption) (SystemConfigOptions, error) {
	opts := make(map[string]systemConfigHook)
	for _, opt := range _opts {
		if _, ok := opts[opt.key+":"+opt.role]; ok {
			return SystemConfigOptions{}, fmt.Errorf("duplicate option for key %s and role %s", opt.key, opt.role)
		}
		opts[opt.key+":"+opt.role] = opt.action
	}

	return SystemConfigOptions{
		opts: opts,
	}, nil
}

func (s *SystemConfigOptions) Get(key, role string) (systemConfigHook, bool) {
	v, ok := s.opts[key+":"+role]
	return v, ok
}

func (cfg SystemConfig) Start(t *testing.T, _opts ...SystemConfigOption) (*System, error) {
	opts, err := NewSystemConfigOptions(_opts)
	if err != nil {
		return nil, err
	}

	sys := &System{
		cfg:          cfg,
		EthInstances: make(map[string]EthInstance),
		Clients:      make(map[string]*ethclient.Client),
		RawClients:   make(map[string]*rpc.Client),
		RollupNodes:  make(map[string]*rollupNode.OpNode),
	}
	didErrAfterStart := false
	defer func() {
		if didErrAfterStart {
			postCtx, postCancel := context.WithCancel(context.Background())
			postCancel() // immediate shutdown, no allowance for idling
			for _, node := range sys.RollupNodes {
				_ = node.Stop(postCtx)
			}
			for _, ei := range sys.EthInstances {
				ei.Close()
			}
		}
	}()

	c := clock.SystemClock
	if cfg.SupportL1TimeTravel {
		sys.TimeTravelClock = clock.NewAdvancingClock(100 * time.Millisecond)
		c = sys.TimeTravelClock
	}

	if err := cfg.DeployConfig.Check(); err != nil {
		return nil, err
	}

	l1Genesis, err := genesis.BuildL1DeveloperGenesis(cfg.DeployConfig, config.L1Allocs, config.L1Deployments, true)
	if err != nil {
		return nil, err
	}

	for addr, amount := range cfg.Premine {
		if existing, ok := l1Genesis.Alloc[addr]; ok {
			l1Genesis.Alloc[addr] = core.GenesisAccount{
				Code:    existing.Code,
				Storage: existing.Storage,
				Balance: amount,
				Nonce:   existing.Nonce,
			}
		} else {
			l1Genesis.Alloc[addr] = core.GenesisAccount{
				Balance: amount,
				Nonce:   0,
			}
		}
	}

	l1Block := l1Genesis.ToBlock()
	l2Genesis, err := genesis.BuildL2Genesis(cfg.DeployConfig, l1Block)
	if err != nil {
		return nil, err
	}
	sys.L2GenesisCfg = l2Genesis
	for addr, amount := range cfg.Premine {
		if existing, ok := l2Genesis.Alloc[addr]; ok {
			l2Genesis.Alloc[addr] = core.GenesisAccount{
				Code:    existing.Code,
				Storage: existing.Storage,
				Balance: amount,
				Nonce:   existing.Nonce,
			}
		} else {
			l2Genesis.Alloc[addr] = core.GenesisAccount{
				Balance: amount,
				Nonce:   0,
			}
		}
	}

	makeRollupConfig := func() rollup.Config {
		return rollup.Config{
			Genesis: rollup.Genesis{
				L1: eth.BlockID{
					Hash:   l1Block.Hash(),
					Number: 0,
				},
				L2: eth.BlockID{
					Hash:   l2Genesis.ToBlock().Hash(),
					Number: 0,
				},
				L2Time:       uint64(cfg.DeployConfig.L1GenesisBlockTimestamp),
				SystemConfig: e2eutils.SystemConfigFromDeployConfig(cfg.DeployConfig),
			},
			BlockTime:               cfg.DeployConfig.L2BlockTime,
			MaxSequencerDrift:       cfg.DeployConfig.MaxSequencerDrift,
			SeqWindowSize:           cfg.DeployConfig.SequencerWindowSize,
			ChannelTimeout:          cfg.DeployConfig.ChannelTimeout,
			L1ChainID:               cfg.L1ChainIDBig(),
			L2ChainID:               cfg.L2ChainIDBig(),
			BatchInboxAddress:       cfg.DeployConfig.BatchInboxAddress,
			DepositContractAddress:  cfg.DeployConfig.OptimismPortalProxy,
			L1SystemConfigAddress:   cfg.DeployConfig.SystemConfigProxy,
			RegolithTime:            cfg.DeployConfig.RegolithTime(uint64(cfg.DeployConfig.L1GenesisBlockTimestamp)),
			CanyonTime:              cfg.DeployConfig.CanyonTime(uint64(cfg.DeployConfig.L1GenesisBlockTimestamp)),
			SpanBatchTime:           cfg.DeployConfig.SpanBatchTime(uint64(cfg.DeployConfig.L1GenesisBlockTimestamp)),
			ProtocolVersionsAddress: cfg.L1Deployments.ProtocolVersionsProxy,
		}
	}
	defaultConfig := makeRollupConfig()
	if err := defaultConfig.Check(); err != nil {
		return nil, err
	}
	sys.RollupConfig = &defaultConfig

	// Initialize nodes
	l1Node, l1Backend, err := geth.InitL1(cfg.DeployConfig.L1ChainID, cfg.DeployConfig.L1BlockTime, l1Genesis, c, cfg.GethOptions["l1"]...)
	if err != nil {
		return nil, err
	}
	sys.EthInstances["l1"] = &GethInstance{
		Backend: l1Backend,
		Node:    l1Node,
	}
	err = l1Node.Start()
	if err != nil {
		didErrAfterStart = true
		return nil, err
	}

	for name := range cfg.Nodes {
		var ethClient EthInstance
		if cfg.ExternalL2Shim == "" {
			node, backend, err := geth.InitL2(name, big.NewInt(int64(cfg.DeployConfig.L2ChainID)), l2Genesis, cfg.JWTFilePath, cfg.GethOptions[name]...)
			if err != nil {
				return nil, err
			}
			gethInst := &GethInstance{
				Backend: backend,
				Node:    node,
			}
			err = gethInst.Node.Start()
			if err != nil {
				didErrAfterStart = true
				return nil, err
			}
			ethClient = gethInst
		} else {
			if len(cfg.GethOptions[name]) > 0 {
				t.Skip("External L2 nodes do not support configuration through GethOptions")
			}
			ethClient = (&ExternalRunner{
				Name:    name,
				BinPath: cfg.ExternalL2Shim,
				Genesis: l2Genesis,
				JWTPath: cfg.JWTFilePath,
			}).Run(t)
		}
		sys.EthInstances[name] = ethClient
	}

	// Configure connections to L1 and L2 for rollup nodes.
	// TODO: refactor testing to allow use of in-process rpc connections instead
	// of only websockets (which are required for external eth client tests).
	for name, rollupCfg := range cfg.Nodes {
		configureL1(rollupCfg, sys.EthInstances["l1"])
		configureL2(rollupCfg, sys.EthInstances[name], cfg.JWTSecret)

		rollupCfg.L2Sync = &rollupNode.PreparedL2SyncEndpoint{
			Client:   nil,
			TrustRPC: false,
		}
	}

	// Geth Clients
	ctx, cancel := context.WithTimeout(context.Background(), 2*time.Second)
	defer cancel()
	l1Srv, err := l1Node.RPCHandler()
	if err != nil {
		didErrAfterStart = true
		return nil, err
	}
	rawL1Client := rpc.DialInProc(l1Srv)
	l1Client := ethclient.NewClient(rawL1Client)
	sys.Clients["l1"] = l1Client
	sys.RawClients["l1"] = rawL1Client
	for name, ethInst := range sys.EthInstances {
		rawClient, err := rpc.DialContext(ctx, ethInst.WSEndpoint())
		if err != nil {
			didErrAfterStart = true
			return nil, err
		}
		client := ethclient.NewClient(rawClient)
		sys.RawClients[name] = rawClient
		sys.Clients[name] = client
	}

	_, err = geth.WaitForBlock(big.NewInt(2), l1Client, 6*time.Second*time.Duration(cfg.DeployConfig.L1BlockTime))
	if err != nil {
		return nil, fmt.Errorf("waiting for blocks: %w", err)
	}

	sys.Mocknet = mocknet.New()

	p2pNodes := make(map[string]*p2p.Prepared)
	if cfg.P2PTopology != nil {
		// create the peer if it doesn't exist yet.
		initHostMaybe := func(name string) (*p2p.Prepared, error) {
			if p, ok := p2pNodes[name]; ok {
				return p, nil
			}
			h, err := sys.newMockNetPeer()
			if err != nil {
				return nil, fmt.Errorf("failed to init p2p host for node %s", name)
			}
			h.Network()
			_, ok := cfg.Nodes[name]
			if !ok {
				return nil, fmt.Errorf("node %s from p2p topology not found in actual nodes map", name)
			}
			// TODO we can enable discv5 in the testnodes to test discovery of new peers.
			// Would need to mock though, and the discv5 implementation does not provide nice mocks here.
			p := &p2p.Prepared{
				HostP2P:           h,
				LocalNode:         nil,
				UDPv5:             nil,
				EnableReqRespSync: cfg.P2PReqRespSync,
			}
			p2pNodes[name] = p
			return p, nil
		}
		for k, vs := range cfg.P2PTopology {
			peerA, err := initHostMaybe(k)
			if err != nil {
				return nil, fmt.Errorf("failed to setup mocknet peer %s", k)
			}
			for _, v := range vs {
				v = strings.TrimPrefix(v, "~")
				peerB, err := initHostMaybe(v)
				if err != nil {
					return nil, fmt.Errorf("failed to setup mocknet peer %s (peer of %s)", v, k)
				}
				if _, err := sys.Mocknet.LinkPeers(peerA.HostP2P.ID(), peerB.HostP2P.ID()); err != nil {
					return nil, fmt.Errorf("failed to setup mocknet link between %s and %s", k, v)
				}
				// connect the peers after starting the full rollup node
			}
		}
	}

	// Don't log state snapshots in test output
	snapLog := log.New()
	snapLog.SetHandler(log.DiscardHandler())

	// Rollup nodes

	// Ensure we are looping through the nodes in alphabetical order
	ks := make([]string, 0, len(cfg.Nodes))
	for k := range cfg.Nodes {
		ks = append(ks, k)
	}
	// Sort strings in ascending alphabetical order
	sort.Strings(ks)

	for _, name := range ks {
		nodeConfig := cfg.Nodes[name]
		c := *nodeConfig // copy
		c.Rollup = makeRollupConfig()
		if err := c.LoadPersisted(cfg.Loggers[name]); err != nil {
			return nil, err
		}

		if p, ok := p2pNodes[name]; ok {
			c.P2P = p

			if c.Driver.SequencerEnabled && c.P2PSigner == nil {
				c.P2PSigner = &p2p.PreparedSigner{Signer: p2p.NewLocalSigner(cfg.Secrets.SequencerP2P)}
			}
		}

		c.Rollup.LogDescription(cfg.Loggers[name], chaincfg.L2ChainIDToNetworkDisplayName)
		l := cfg.Loggers[name]
		var cycle cliapp.Lifecycle
		c.Cancel = func(errCause error) {
			l.Warn("node requested early shutdown!", "err", errCause)
			go func() {
				postCtx, postCancel := context.WithCancel(context.Background())
				postCancel() // don't allow the stopping to continue for longer than needed
				if err := cycle.Stop(postCtx); err != nil {
					t.Error(err)
				}
				l.Warn("closed op-node!")
			}()
		}
		node, err := rollupNode.New(context.Background(), &c, l, snapLog, "", metrics.NewMetrics(""))
		if err != nil {
			didErrAfterStart = true
			return nil, err
		}
		cycle = node
		err = node.Start(context.Background())
		if err != nil {
			didErrAfterStart = true
			return nil, err
		}
		sys.RollupNodes[name] = node

		if action, ok := opts.Get("afterRollupNodeStart", name); ok {
			action(&cfg, sys)
		}
	}

	if cfg.P2PTopology != nil {
		// We only set up the connections after starting the actual nodes,
		// so GossipSub and other p2p protocols can be started before the connections go live.
		// This way protocol negotiation happens correctly.
		for k, vs := range cfg.P2PTopology {
			peerA := p2pNodes[k]
			for _, v := range vs {
				unconnected := strings.HasPrefix(v, "~")
				if unconnected {
					v = v[1:]
				}
				if !unconnected {
					peerB := p2pNodes[v]
					if _, err := sys.Mocknet.ConnectPeers(peerA.HostP2P.ID(), peerB.HostP2P.ID()); err != nil {
						return nil, fmt.Errorf("failed to setup mocknet connection between %s and %s", k, v)
					}
				}
			}
		}
	}

	// Don't start batch submitter and proposer if there's no sequencer.
	if sys.RollupNodes["sequencer"] == nil {
		return sys, nil
	}

	// L2Output Submitter
	sys.L2OutputSubmitter, err = l2os.NewL2OutputSubmitterFromCLIConfig(l2os.CLIConfig{
		L1EthRpc:          sys.EthInstances["l1"].WSEndpoint(),
		RollupRpc:         sys.RollupNodes["sequencer"].HTTPEndpoint(),
		L2OOAddress:       config.L1Deployments.L2OutputOracleProxy.Hex(),
		PollInterval:      50 * time.Millisecond,
		TxMgrConfig:       newTxMgrConfig(sys.EthInstances["l1"].WSEndpoint(), cfg.Secrets.Proposer),
		AllowNonFinalized: cfg.NonFinalizedProposals,
		LogConfig: oplog.CLIConfig{
			Level:  log.LvlInfo,
			Format: oplog.FormatText,
		},
	}, sys.cfg.Loggers["proposer"], proposermetrics.NoopMetrics)
	if err != nil {
		return nil, fmt.Errorf("unable to setup l2 output submitter: %w", err)
	}

	if err := sys.L2OutputSubmitter.Start(); err != nil {
		return nil, fmt.Errorf("unable to start l2 output submitter: %w", err)
	}

	batchType := derive.SingularBatchType
	if os.Getenv("OP_E2E_USE_SPAN_BATCH") == "true" {
		batchType = derive.SpanBatchType
	}
	batcherCLIConfig := &bss.CLIConfig{
		L1EthRpc:               sys.EthInstances["l1"].WSEndpoint(),
		L2EthRpc:               sys.EthInstances["sequencer"].WSEndpoint(),
		RollupRpc:              sys.RollupNodes["sequencer"].HTTPEndpoint(),
		MaxPendingTransactions: 0,
		MaxChannelDuration:     1,
		MaxL1TxSize:            240_000,
		CompressorConfig: compressor.CLIConfig{
			TargetL1TxSizeBytes: cfg.BatcherTargetL1TxSizeBytes,
			TargetNumFrames:     1,
			ApproxComprRatio:    0.4,
		},
		SubSafetyMargin: 4,
		PollInterval:    50 * time.Millisecond,
		TxMgrConfig:     newTxMgrConfig(sys.EthInstances["l1"].WSEndpoint(), cfg.Secrets.Batcher),
		LogConfig: oplog.CLIConfig{
			Level:  log.LvlInfo,
			Format: oplog.FormatText,
		},
		Stopped:   sys.cfg.DisableBatcher, // Batch submitter may be enabled later
		BatchType: uint(batchType),
	}
	// Batch Submitter
	batcher, err := bss.BatcherServiceFromCLIConfig(context.Background(), "0.0.1", batcherCLIConfig, sys.cfg.Loggers["batcher"])
	if err != nil {
		return nil, fmt.Errorf("failed to setup batch submitter: %w", err)
	}
	if err := batcher.Start(context.Background()); err != nil {
		return nil, errors.Join(fmt.Errorf("failed to start batch submitter: %w", err), batcher.Stop(context.Background()))
	}
	sys.BatchSubmitter = batcher

	return sys, nil
}

// IP6 range that gets blackholed (in case our traffic ever makes it out onto
// the internet).
var blackholeIP6 = net.ParseIP("100::")

// mocknet doesn't allow us to add a peerstore without fully creating the peer ourselves
func (sys *System) newMockNetPeer() (host.Host, error) {
	sk, _, err := ic.GenerateECDSAKeyPair(rand.Reader)
	if err != nil {
		return nil, err
	}
	id, err := peer.IDFromPrivateKey(sk)
	if err != nil {
		return nil, err
	}
	suffix := id
	if len(id) > 8 {
		suffix = id[len(id)-8:]
	}
	ip := append(net.IP{}, blackholeIP6...)
	copy(ip[net.IPv6len-len(suffix):], suffix)
	a, err := ma.NewMultiaddr(fmt.Sprintf("/ip6/%s/tcp/4242", ip))
	if err != nil {
		return nil, fmt.Errorf("failed to create test multiaddr: %w", err)
	}
	p, err := peer.IDFromPublicKey(sk.GetPublic())
	if err != nil {
		return nil, err
	}

	ps, err := pstoremem.NewPeerstore()
	if err != nil {
		return nil, err
	}
	ps.AddAddr(p, a, peerstore.PermanentAddrTTL)
	_ = ps.AddPrivKey(p, sk)
	_ = ps.AddPubKey(p, sk.GetPublic())

	ds := sync.MutexWrap(ds.NewMapDatastore())
	eps, err := store.NewExtendedPeerstore(context.Background(), log.Root(), clock.SystemClock, ps, ds, 24*time.Hour)
	if err != nil {
		return nil, err
	}
	return sys.Mocknet.AddPeerWithPeerstore(p, eps)
}

func UseHTTP() bool {
	return os.Getenv("OP_E2E_USE_HTTP") == "true"
}

func selectEndpoint(node EthInstance) string {
	if UseHTTP() {
		log.Info("using HTTP client")
		return node.HTTPEndpoint()
	}
	return node.WSEndpoint()
}

func configureL1(rollupNodeCfg *rollupNode.Config, l1Node EthInstance) {
	l1EndpointConfig := selectEndpoint(l1Node)
	rollupNodeCfg.L1 = &rollupNode.L1EndpointConfig{
		L1NodeAddr:       l1EndpointConfig,
		L1TrustRPC:       false,
		L1RPCKind:        sources.RPCKindStandard,
		RateLimit:        0,
		BatchSize:        20,
		HttpPollInterval: time.Millisecond * 100,
	}
}

type WSOrHTTPEndpoint interface {
	WSAuthEndpoint() string
	HTTPAuthEndpoint() string
}

func configureL2(rollupNodeCfg *rollupNode.Config, l2Node WSOrHTTPEndpoint, jwtSecret [32]byte) {
	l2EndpointConfig := l2Node.WSAuthEndpoint()
	if UseHTTP() {
		l2EndpointConfig = l2Node.HTTPAuthEndpoint()
	}

	rollupNodeCfg.L2 = &rollupNode.L2EndpointConfig{
		L2EngineAddr:      l2EndpointConfig,
		L2EngineJWTSecret: jwtSecret,
	}
}

func (cfg SystemConfig) L1ChainIDBig() *big.Int {
	return new(big.Int).SetUint64(cfg.DeployConfig.L1ChainID)
}

func (cfg SystemConfig) L2ChainIDBig() *big.Int {
	return new(big.Int).SetUint64(cfg.DeployConfig.L2ChainID)
}

func hexPriv(in *ecdsa.PrivateKey) string {
	b := e2eutils.EncodePrivKey(in)
	return hexutil.Encode(b)
}<|MERGE_RESOLUTION|>--- conflicted
+++ resolved
@@ -124,14 +124,9 @@
 					ListenPort:  0,
 					EnableAdmin: true,
 				},
-<<<<<<< HEAD
-				L1EpochPollInterval: time.Second * 4,
-				ConfigPersistence:   &rollupNode.DisabledConfigPersistence{},
-=======
 				L1EpochPollInterval:         time.Second * 2,
 				RuntimeConfigReloadInterval: time.Minute * 10,
 				ConfigPersistence:           &rollupNode.DisabledConfigPersistence{},
->>>>>>> e0b9523e
 			},
 			"verifier": {
 				Driver: driver.Config{
@@ -139,14 +134,9 @@
 					SequencerConfDepth: 0,
 					SequencerEnabled:   false,
 				},
-<<<<<<< HEAD
-				L1EpochPollInterval: time.Second * 4,
-				ConfigPersistence:   &rollupNode.DisabledConfigPersistence{},
-=======
 				L1EpochPollInterval:         time.Second * 4,
 				RuntimeConfigReloadInterval: time.Minute * 10,
 				ConfigPersistence:           &rollupNode.DisabledConfigPersistence{},
->>>>>>> e0b9523e
 			},
 		},
 		Loggers: map[string]log.Logger{
