package op_e2e

import (
	"context"
	"crypto/ecdsa"
	"crypto/rand"
	"errors"
	"fmt"
	"math/big"
	"net"
	"os"
	"path"
	"sort"
	"strings"
	"sync/atomic"
	"testing"
	"time"

	"github.com/ethereum-optimism/optimism/op-e2e/e2eutils/batcher"
	ds "github.com/ipfs/go-datastore"
	dsSync "github.com/ipfs/go-datastore/sync"
	ic "github.com/libp2p/go-libp2p/core/crypto"
	"github.com/libp2p/go-libp2p/core/host"
	"github.com/libp2p/go-libp2p/core/peer"
	"github.com/libp2p/go-libp2p/core/peerstore"
	"github.com/libp2p/go-libp2p/p2p/host/peerstore/pstoremem"
	mocknet "github.com/libp2p/go-libp2p/p2p/net/mock"
	ma "github.com/multiformats/go-multiaddr"
	"github.com/stretchr/testify/require"

	"github.com/ethereum/go-ethereum/common"
	"github.com/ethereum/go-ethereum/common/hexutil"
	"github.com/ethereum/go-ethereum/core"
	"github.com/ethereum/go-ethereum/core/types"
	geth_eth "github.com/ethereum/go-ethereum/eth"
	"github.com/ethereum/go-ethereum/ethclient"
	"github.com/ethereum/go-ethereum/log"
	"github.com/ethereum/go-ethereum/node"
	"github.com/ethereum/go-ethereum/params"
	"github.com/ethereum/go-ethereum/rpc"

	bss "github.com/ethereum-optimism/optimism/op-batcher/batcher"
	batcherFlags "github.com/ethereum-optimism/optimism/op-batcher/flags"
<<<<<<< HEAD
	"github.com/ethereum-optimism/optimism/op-bindings/predeploys"
=======
>>>>>>> 8439723a
	"github.com/ethereum-optimism/optimism/op-chain-ops/genesis"
	"github.com/ethereum-optimism/optimism/op-e2e/config"
	"github.com/ethereum-optimism/optimism/op-e2e/e2eutils"
	"github.com/ethereum-optimism/optimism/op-e2e/e2eutils/fakebeacon"
	"github.com/ethereum-optimism/optimism/op-e2e/e2eutils/geth"
	"github.com/ethereum-optimism/optimism/op-node/chaincfg"
	"github.com/ethereum-optimism/optimism/op-node/metrics"
	rollupNode "github.com/ethereum-optimism/optimism/op-node/node"
	"github.com/ethereum-optimism/optimism/op-node/p2p"
	"github.com/ethereum-optimism/optimism/op-node/p2p/store"
	"github.com/ethereum-optimism/optimism/op-node/rollup"
	"github.com/ethereum-optimism/optimism/op-node/rollup/derive"
	"github.com/ethereum-optimism/optimism/op-node/rollup/driver"
	"github.com/ethereum-optimism/optimism/op-node/rollup/sync"
	l2os "github.com/ethereum-optimism/optimism/op-proposer/proposer"
	"github.com/ethereum-optimism/optimism/op-service/cliapp"
	"github.com/ethereum-optimism/optimism/op-service/client"
	"github.com/ethereum-optimism/optimism/op-service/clock"
	"github.com/ethereum-optimism/optimism/op-service/dial"
	"github.com/ethereum-optimism/optimism/op-service/eth"
	oplog "github.com/ethereum-optimism/optimism/op-service/log"
	"github.com/ethereum-optimism/optimism/op-service/predeploys"
	"github.com/ethereum-optimism/optimism/op-service/sources"
	"github.com/ethereum-optimism/optimism/op-service/testlog"
	"github.com/ethereum-optimism/optimism/op-service/txmgr"
)

var testingJWTSecret = [32]byte{123}

func newTxMgrConfig(l1Addr string, privKey *ecdsa.PrivateKey) txmgr.CLIConfig {
	return txmgr.CLIConfig{
		L1RPCURL:                  l1Addr,
		PrivateKey:                hexPriv(privKey),
		NumConfirmations:          1,
		SafeAbortNonceTooLowCount: 3,
		FeeLimitMultiplier:        5,
		ResubmissionTimeout:       3 * time.Second,
		ReceiptQueryInterval:      50 * time.Millisecond,
		NetworkTimeout:            2 * time.Second,
		TxNotInMempoolTimeout:     2 * time.Minute,
	}
}

func DefaultSystemConfig(t testing.TB) SystemConfig {
	config.ExternalL2TestParms.SkipIfNecessary(t)

	secrets, err := e2eutils.DefaultMnemonicConfig.Secrets()
	require.NoError(t, err)
	deployConfig := config.DeployConfig.Copy()
	deployConfig.L1GenesisBlockTimestamp = hexutil.Uint64(time.Now().Unix())
	e2eutils.ApplyDeployConfigForks(deployConfig)
	require.NoError(t, deployConfig.Check(), "Deploy config is invalid, do you need to run make devnet-allocs?")
	l1Deployments := config.L1Deployments.Copy()
	require.NoError(t, l1Deployments.Check(deployConfig))

	require.Equal(t, secrets.Addresses().Batcher, deployConfig.BatchSenderAddress)
	require.Equal(t, secrets.Addresses().SequencerP2P, deployConfig.P2PSequencerAddress)
	require.Equal(t, secrets.Addresses().Proposer, deployConfig.L2OutputOracleProposer)

	// Tests depend on premine being filled with secrets addresses
	premine := make(map[common.Address]*big.Int)
	for _, addr := range secrets.Addresses().All() {
		premine[addr] = new(big.Int).Mul(big.NewInt(1000), big.NewInt(params.Ether))
	}

	return SystemConfig{
		Secrets:                secrets,
		Premine:                premine,
		DeployConfig:           deployConfig,
		L1Deployments:          config.L1Deployments,
		L1InfoPredeployAddress: predeploys.L1BlockAddr,
		JWTFilePath:            writeDefaultJWT(t),
		JWTSecret:              testingJWTSecret,
		BlobsPath:              t.TempDir(),
		Nodes: map[string]*rollupNode.Config{
			"sequencer": {
				Driver: driver.Config{
					VerifierConfDepth:  0,
					SequencerConfDepth: 0,
					SequencerEnabled:   true,
				},
				// Submitter PrivKey is set in system start for rollup nodes where sequencer = true
				RPC: rollupNode.RPCConfig{
					ListenAddr:  "127.0.0.1",
					ListenPort:  0,
					EnableAdmin: true,
				},
				L1EpochPollInterval:         time.Second * 2,
				RuntimeConfigReloadInterval: time.Minute * 10,
				ConfigPersistence:           &rollupNode.DisabledConfigPersistence{},
				Sync:                        sync.Config{SyncMode: sync.CLSync},
			},
			"verifier": {
				Driver: driver.Config{
					VerifierConfDepth:  0,
					SequencerConfDepth: 0,
					SequencerEnabled:   false,
				},
				L1EpochPollInterval:         time.Second * 4,
				RuntimeConfigReloadInterval: time.Minute * 10,
				ConfigPersistence:           &rollupNode.DisabledConfigPersistence{},
				Sync:                        sync.Config{SyncMode: sync.CLSync},
			},
		},
		Loggers: map[string]log.Logger{
			"verifier":  testlog.Logger(t, log.LevelInfo).New("role", "verifier"),
			"sequencer": testlog.Logger(t, log.LevelInfo).New("role", "sequencer"),
			"batcher":   testlog.Logger(t, log.LevelInfo).New("role", "batcher"),
			"proposer":  testlog.Logger(t, log.LevelCrit).New("role", "proposer"),
		},
		GethOptions:            map[string][]geth.GethOption{},
		P2PTopology:            nil, // no P2P connectivity by default
		NonFinalizedProposals:  false,
		ExternalL2Shim:         config.ExternalL2Shim,
		DataAvailabilityType:   batcherFlags.CalldataType,
		MaxPendingTransactions: 1,
		BatcherTargetNumFrames: 1,
	}
}

func writeDefaultJWT(t testing.TB) string {
	// Sadly the geth node config cannot load JWT secret from memory, it has to be a file
	jwtPath := path.Join(t.TempDir(), "jwt_secret")
	if err := os.WriteFile(jwtPath, []byte(hexutil.Encode(testingJWTSecret[:])), 0o600); err != nil {
		t.Fatalf("failed to prepare jwt file for geth: %v", err)
	}
	return jwtPath
}

type DepositContractConfig struct {
	L2Oracle           common.Address
	FinalizationPeriod *big.Int
}

type SystemConfig struct {
	Secrets                *e2eutils.Secrets
	L1InfoPredeployAddress common.Address

	DeployConfig  *genesis.DeployConfig
	L1Deployments *genesis.L1Deployments

	JWTFilePath string
	JWTSecret   [32]byte

	BlobsPath string

	Premine        map[common.Address]*big.Int
	Nodes          map[string]*rollupNode.Config // Per node config. Don't use populate rollup.Config
	Loggers        map[string]log.Logger
	GethOptions    map[string][]geth.GethOption
	ProposerLogger log.Logger
	BatcherLogger  log.Logger

	ExternalL2Shim string

	// map of outbound connections to other nodes. Node names prefixed with "~" are unconnected but linked.
	// A nil map disables P2P completely.
	// Any node name not in the topology will not have p2p enabled.
	P2PTopology map[string][]string

	// Enables req-resp sync in the P2P nodes
	P2PReqRespSync bool

	// If the proposer can make proposals for L2 blocks derived from L1 blocks which are not finalized on L1 yet.
	NonFinalizedProposals bool

	// Explicitly disable batcher, for tests that rely on unsafe L2 payloads
	DisableBatcher bool

	// Configure data-availability type that is used by the batcher.
	DataAvailabilityType batcherFlags.DataAvailabilityType

	// Max L1 tx size for the batcher transactions
	BatcherMaxL1TxSizeBytes uint64

	// Target number of frames to create per channel. Can be used to create
	// multi-blob transactions.
	// Default is 1 if unset.
	BatcherTargetNumFrames int

	// whether to actually use BatcherMaxL1TxSizeBytes for blobs, insteaf of max blob size
	BatcherUseMaxTxSizeForBlobs bool

	// SupportL1TimeTravel determines if the L1 node supports quickly skipping forward in time
	SupportL1TimeTravel bool

	// MaxPendingTransactions determines how many transactions the batcher will try to send
	// concurrently. 0 means unlimited.
	MaxPendingTransactions uint64
}

type GethInstance struct {
	Backend *geth_eth.Ethereum
	Node    *node.Node
}

func (gi *GethInstance) HTTPEndpoint() string {
	return gi.Node.HTTPEndpoint()
}

func (gi *GethInstance) WSEndpoint() string {
	return gi.Node.WSEndpoint()
}

func (gi *GethInstance) WSAuthEndpoint() string {
	return gi.Node.WSAuthEndpoint()
}

func (gi *GethInstance) HTTPAuthEndpoint() string {
	return gi.Node.HTTPAuthEndpoint()
}

func (gi *GethInstance) Close() error {
	return gi.Node.Close()
}

// EthInstance is either an in process Geth or external process exposing its
// endpoints over the network
type EthInstance interface {
	HTTPEndpoint() string
	WSEndpoint() string
	HTTPAuthEndpoint() string
	WSAuthEndpoint() string
	Close() error
}

type System struct {
	Cfg SystemConfig

	RollupConfig *rollup.Config

	L2GenesisCfg *core.Genesis

	// Connections to running nodes
	EthInstances      map[string]EthInstance
	Clients           map[string]*ethclient.Client
	RawClients        map[string]*rpc.Client
	RollupNodes       map[string]*rollupNode.OpNode
	L2OutputSubmitter *l2os.ProposerService
	BatchSubmitter    *bss.BatcherService
	Mocknet           mocknet.Mocknet

	L1BeaconAPIAddr string

	// TimeTravelClock is nil unless SystemConfig.SupportL1TimeTravel was set to true
	// It provides access to the clock instance used by the L1 node. Calling TimeTravelClock.AdvanceBy
	// allows tests to quickly time travel L1 into the future.
	// Note that this time travel may occur in a single block, creating a very large difference in the Time
	// on sequential blocks.
	TimeTravelClock *clock.AdvancingClock

	t      *testing.T
	closed atomic.Bool

	// rollupClients caches the lazily created RollupClient instances so they can be reused and closed
	rollupClients map[string]*sources.RollupClient
}

// AdvanceTime advances the system clock by the given duration.
// If the [System.TimeTravelClock] is nil, this is a no-op.
func (sys *System) AdvanceTime(d time.Duration) {
	if sys.TimeTravelClock != nil {
		sys.TimeTravelClock.AdvanceTime(d)
	}
}

func (sys *System) L1BeaconEndpoint() string {
	return sys.L1BeaconAPIAddr
}

func (sys *System) L1BeaconHTTPClient() *sources.BeaconHTTPClient {
	logger := testlog.Logger(sys.t, log.LevelInfo).New("component", "beaconClient")
	return sources.NewBeaconHTTPClient(client.NewBasicHTTPClient(sys.L1BeaconEndpoint(), logger))
}

func (sys *System) NodeEndpoint(name string) string {
	return selectEndpoint(sys.EthInstances[name])
}

func (sys *System) NodeClient(name string) *ethclient.Client {
	return sys.Clients[name]
}

func (sys *System) RollupEndpoint(name string) string {
	return sys.RollupNodes[name].HTTPEndpoint()
}

func (sys *System) RollupClient(name string) *sources.RollupClient {
	client, ok := sys.rollupClients[name]
	if ok {
		return client
	}
	logger := testlog.Logger(sys.t, log.LevelInfo).New("rollupClient", name)
	endpoint := sys.RollupEndpoint(name)
	client, err := dial.DialRollupClientWithTimeout(context.Background(), 30*time.Second, logger, endpoint)
	require.NoErrorf(sys.t, err, "Failed to dial rollup client %v", name)
	sys.rollupClients[name] = client
	return client
}

func (sys *System) L1Deployments() *genesis.L1Deployments {
	return sys.Cfg.L1Deployments
}

func (sys *System) RollupCfg() *rollup.Config {
	return sys.RollupConfig
}

func (sys *System) L2Genesis() *core.Genesis {
	return sys.L2GenesisCfg
}

func (sys *System) L1Slot(l1Timestamp uint64) uint64 {
	return (l1Timestamp - uint64(sys.Cfg.DeployConfig.L1GenesisBlockTimestamp)) /
		sys.Cfg.DeployConfig.L1BlockTime
}

func (sys *System) Close() {
	if !sys.closed.CompareAndSwap(false, true) {
		// Already closed.
		return
	}
	postCtx, postCancel := context.WithCancel(context.Background())
	postCancel() // immediate shutdown, no allowance for idling

	var combinedErr error
	if sys.L2OutputSubmitter != nil {
		if err := sys.L2OutputSubmitter.Kill(); err != nil && !errors.Is(err, l2os.ErrAlreadyStopped) {
			combinedErr = errors.Join(combinedErr, fmt.Errorf("stop L2OutputSubmitter: %w", err))
		}
	}
	if sys.BatchSubmitter != nil {
		if err := sys.BatchSubmitter.Kill(); err != nil && !errors.Is(err, bss.ErrAlreadyStopped) {
			combinedErr = errors.Join(combinedErr, fmt.Errorf("stop BatchSubmitter: %w", err))
		}
	}

	for name, node := range sys.RollupNodes {
		if err := node.Stop(postCtx); err != nil && !errors.Is(err, rollupNode.ErrAlreadyClosed) {
			combinedErr = errors.Join(combinedErr, fmt.Errorf("stop rollup node %v: %w", name, err))
		}
	}
	for name, ei := range sys.EthInstances {
		if err := ei.Close(); err != nil && !errors.Is(err, node.ErrNodeStopped) {
			combinedErr = errors.Join(combinedErr, fmt.Errorf("stop EthInstance %v: %w", name, err))
		}
<<<<<<< HEAD
	}
	for _, client := range sys.rollupClients {
		client.Close()
	}
	if sys.Mocknet != nil {
		if err := sys.Mocknet.Close(); err != nil {
			combinedErr = errors.Join(combinedErr, fmt.Errorf("stop Mocknet: %w", err))
		}
	}
=======
	}
	for _, client := range sys.rollupClients {
		client.Close()
	}
	if sys.Mocknet != nil {
		if err := sys.Mocknet.Close(); err != nil {
			combinedErr = errors.Join(combinedErr, fmt.Errorf("stop Mocknet: %w", err))
		}
	}
>>>>>>> 8439723a
	require.NoError(sys.t, combinedErr, "Failed to stop system")
}

type systemConfigHook func(sCfg *SystemConfig, s *System)

type SystemConfigOption struct {
	key    string
	role   string
	action systemConfigHook
}

type SystemConfigOptions struct {
	opts map[string]systemConfigHook
}

func NewSystemConfigOptions(_opts []SystemConfigOption) (SystemConfigOptions, error) {
	opts := make(map[string]systemConfigHook)
	for _, opt := range _opts {
		if _, ok := opts[opt.key+":"+opt.role]; ok {
			return SystemConfigOptions{}, fmt.Errorf("duplicate option for key %s and role %s", opt.key, opt.role)
		}
		opts[opt.key+":"+opt.role] = opt.action
	}

	return SystemConfigOptions{
		opts: opts,
	}, nil
}

func (s *SystemConfigOptions) Get(key, role string) (systemConfigHook, bool) {
	v, ok := s.opts[key+":"+role]
	return v, ok
}

func (cfg SystemConfig) Start(t *testing.T, _opts ...SystemConfigOption) (*System, error) {
	opts, err := NewSystemConfigOptions(_opts)
	if err != nil {
		return nil, err
	}

	sys := &System{
		t:             t,
		Cfg:           cfg,
		EthInstances:  make(map[string]EthInstance),
		Clients:       make(map[string]*ethclient.Client),
		RawClients:    make(map[string]*rpc.Client),
		RollupNodes:   make(map[string]*rollupNode.OpNode),
		rollupClients: make(map[string]*sources.RollupClient),
	}
	// Automatically stop the system at the end of the test
	t.Cleanup(sys.Close)

	c := clock.SystemClock
	if cfg.SupportL1TimeTravel {
		sys.TimeTravelClock = clock.NewAdvancingClock(100 * time.Millisecond)
		c = sys.TimeTravelClock
	}

	if err := cfg.DeployConfig.Check(); err != nil {
		return nil, err
	}

	l1Genesis, err := genesis.BuildL1DeveloperGenesis(cfg.DeployConfig, config.L1Allocs, config.L1Deployments)
	if err != nil {
		return nil, err
	}

	for addr, amount := range cfg.Premine {
		if existing, ok := l1Genesis.Alloc[addr]; ok {
			l1Genesis.Alloc[addr] = types.Account{
				Code:    existing.Code,
				Storage: existing.Storage,
				Balance: amount,
				Nonce:   existing.Nonce,
			}
		} else {
			l1Genesis.Alloc[addr] = types.Account{
				Balance: amount,
				Nonce:   0,
			}
		}
	}

	l1Block := l1Genesis.ToBlock()
	var allocsMode genesis.L2AllocsMode
	allocsMode = genesis.L2AllocsDelta
	if fjordTime := cfg.DeployConfig.FjordTime(l1Block.Time()); fjordTime != nil && *fjordTime <= 0 {
		allocsMode = genesis.L2AllocsFjord
	} else if ecotoneTime := cfg.DeployConfig.EcotoneTime(l1Block.Time()); ecotoneTime != nil && *ecotoneTime <= 0 {
		allocsMode = genesis.L2AllocsEcotone
	}
	t.Log("Generating L2 genesis", "l2_allocs_mode", string(allocsMode))
	l2Allocs := config.L2Allocs(allocsMode)
	l2Genesis, err := genesis.BuildL2Genesis(cfg.DeployConfig, l2Allocs, l1Block)
	if err != nil {
		return nil, err
	}
	sys.L2GenesisCfg = l2Genesis
	for addr, amount := range cfg.Premine {
		if existing, ok := l2Genesis.Alloc[addr]; ok {
			l2Genesis.Alloc[addr] = types.Account{
				Code:    existing.Code,
				Storage: existing.Storage,
				Balance: amount,
				Nonce:   existing.Nonce,
			}
		} else {
			l2Genesis.Alloc[addr] = types.Account{
				Balance: amount,
				Nonce:   0,
			}
		}
	}

	makeRollupConfig := func() rollup.Config {
		return rollup.Config{
			Genesis: rollup.Genesis{
				L1: eth.BlockID{
					Hash:   l1Block.Hash(),
					Number: 0,
				},
				L2: eth.BlockID{
					Hash:   l2Genesis.ToBlock().Hash(),
					Number: 0,
				},
				L2Time:       uint64(cfg.DeployConfig.L1GenesisBlockTimestamp),
				SystemConfig: e2eutils.SystemConfigFromDeployConfig(cfg.DeployConfig),
			},
			BlockTime:               cfg.DeployConfig.L2BlockTime,
			MaxSequencerDrift:       cfg.DeployConfig.MaxSequencerDrift,
			SeqWindowSize:           cfg.DeployConfig.SequencerWindowSize,
			ChannelTimeout:          cfg.DeployConfig.ChannelTimeout,
			L1ChainID:               cfg.L1ChainIDBig(),
			L2ChainID:               cfg.L2ChainIDBig(),
			BatchInboxAddress:       cfg.DeployConfig.BatchInboxAddress,
			DepositContractAddress:  cfg.DeployConfig.OptimismPortalProxy,
			L1SystemConfigAddress:   cfg.DeployConfig.SystemConfigProxy,
			RegolithTime:            cfg.DeployConfig.RegolithTime(uint64(cfg.DeployConfig.L1GenesisBlockTimestamp)),
			CanyonTime:              cfg.DeployConfig.CanyonTime(uint64(cfg.DeployConfig.L1GenesisBlockTimestamp)),
			DeltaTime:               cfg.DeployConfig.DeltaTime(uint64(cfg.DeployConfig.L1GenesisBlockTimestamp)),
			EcotoneTime:             cfg.DeployConfig.EcotoneTime(uint64(cfg.DeployConfig.L1GenesisBlockTimestamp)),
			FjordTime:               cfg.DeployConfig.FjordTime(uint64(cfg.DeployConfig.L1GenesisBlockTimestamp)),
			InteropTime:             cfg.DeployConfig.InteropTime(uint64(cfg.DeployConfig.L1GenesisBlockTimestamp)),
			ProtocolVersionsAddress: cfg.L1Deployments.ProtocolVersionsProxy,
		}
	}
	defaultConfig := makeRollupConfig()
	if err := defaultConfig.Check(); err != nil {
		return nil, err
	}
	sys.RollupConfig = &defaultConfig

	// Create a fake Beacon node to hold on to blobs created by the L1 miner, and to serve them to L2
	bcn := fakebeacon.NewBeacon(testlog.Logger(t, log.LevelInfo).New("role", "l1_cl"),
		path.Join(cfg.BlobsPath, "l1_cl"), l1Genesis.Timestamp, cfg.DeployConfig.L1BlockTime)
	t.Cleanup(func() {
		_ = bcn.Close()
	})
	require.NoError(t, bcn.Start("127.0.0.1:0"))
	beaconApiAddr := bcn.BeaconAddr()
	require.NotEmpty(t, beaconApiAddr, "beacon API listener must be up")
	sys.L1BeaconAPIAddr = beaconApiAddr

	// Initialize nodes
	l1Node, l1Backend, err := geth.InitL1(cfg.DeployConfig.L1ChainID, cfg.DeployConfig.L1BlockTime, l1Genesis, c,
		path.Join(cfg.BlobsPath, "l1_el"), bcn, cfg.GethOptions["l1"]...)
	if err != nil {
		return nil, err
	}
	sys.EthInstances["l1"] = &GethInstance{
		Backend: l1Backend,
		Node:    l1Node,
	}
	err = l1Node.Start()
	if err != nil {
		return nil, err
	}

	for name := range cfg.Nodes {
		var ethClient EthInstance
		if cfg.ExternalL2Shim == "" {
			node, backend, err := geth.InitL2(name, big.NewInt(int64(cfg.DeployConfig.L2ChainID)), l2Genesis, cfg.JWTFilePath, cfg.GethOptions[name]...)
			if err != nil {
				return nil, err
			}
			gethInst := &GethInstance{
				Backend: backend,
				Node:    node,
			}
			err = gethInst.Node.Start()
			if err != nil {
				return nil, err
			}
			ethClient = gethInst
		} else {
			if len(cfg.GethOptions[name]) > 0 {
				t.Skip("External L2 nodes do not support configuration through GethOptions")
			}
			ethClient = (&ExternalRunner{
				Name:    name,
				BinPath: cfg.ExternalL2Shim,
				Genesis: l2Genesis,
				JWTPath: cfg.JWTFilePath,
			}).Run(t)
		}
		sys.EthInstances[name] = ethClient
	}

	// Configure connections to L1 and L2 for rollup nodes.
	// TODO: refactor testing to allow use of in-process rpc connections instead
	// of only websockets (which are required for external eth client tests).
	for name, nodeCfg := range cfg.Nodes {
		configureL1(nodeCfg, sys.EthInstances["l1"])
		configureL2(nodeCfg, sys.EthInstances[name], cfg.JWTSecret)
		if sys.RollupConfig.EcotoneTime != nil {
			nodeCfg.Beacon = &rollupNode.L1BeaconEndpointConfig{BeaconAddr: sys.L1BeaconAPIAddr}
<<<<<<< HEAD
			nodeCfg.L1Blob = &rollupNode.L1BlobEndpointConfig{NodeAddrs: sys.NodeEndpoint("l1")}
=======
>>>>>>> 8439723a
		}
	}

	// Geth Clients
	ctx, cancel := context.WithTimeout(context.Background(), 2*time.Second)
	defer cancel()
	l1Srv, err := l1Node.RPCHandler()
	if err != nil {
		return nil, err
	}
	rawL1Client := rpc.DialInProc(l1Srv)
	l1Client := ethclient.NewClient(rawL1Client)
	sys.Clients["l1"] = l1Client
	sys.RawClients["l1"] = rawL1Client
	for name, ethInst := range sys.EthInstances {
		rawClient, err := rpc.DialContext(ctx, ethInst.WSEndpoint())
		if err != nil {
			return nil, err
		}
		client := ethclient.NewClient(rawClient)
		sys.RawClients[name] = rawClient
		sys.Clients[name] = client
	}

	_, err = geth.WaitForBlock(big.NewInt(2), l1Client, 6*time.Second*time.Duration(cfg.DeployConfig.L1BlockTime))
	if err != nil {
		return nil, fmt.Errorf("waiting for blocks: %w", err)
	}

	sys.Mocknet = mocknet.New()

	p2pNodes := make(map[string]*p2p.Prepared)
	if cfg.P2PTopology != nil {
		// create the peer if it doesn't exist yet.
		initHostMaybe := func(name string) (*p2p.Prepared, error) {
			if p, ok := p2pNodes[name]; ok {
				return p, nil
			}
			h, err := sys.newMockNetPeer()
			if err != nil {
				return nil, fmt.Errorf("failed to init p2p host for node %s", name)
			}
			h.Network()
			_, ok := cfg.Nodes[name]
			if !ok {
				return nil, fmt.Errorf("node %s from p2p topology not found in actual nodes map", name)
			}
			// TODO we can enable discv5 in the testnodes to test discovery of new peers.
			// Would need to mock though, and the discv5 implementation does not provide nice mocks here.
			p := &p2p.Prepared{
				HostP2P:           h,
				LocalNode:         nil,
				UDPv5:             nil,
				EnableReqRespSync: cfg.P2PReqRespSync,
			}
			p2pNodes[name] = p
			return p, nil
		}
		for k, vs := range cfg.P2PTopology {
			peerA, err := initHostMaybe(k)
			if err != nil {
				return nil, fmt.Errorf("failed to setup mocknet peer %s", k)
			}
			for _, v := range vs {
				v = strings.TrimPrefix(v, "~")
				peerB, err := initHostMaybe(v)
				if err != nil {
					return nil, fmt.Errorf("failed to setup mocknet peer %s (peer of %s)", v, k)
				}
				if _, err := sys.Mocknet.LinkPeers(peerA.HostP2P.ID(), peerB.HostP2P.ID()); err != nil {
					return nil, fmt.Errorf("failed to setup mocknet link between %s and %s", k, v)
				}
				// connect the peers after starting the full rollup node
			}
		}
	}

	// Don't log state snapshots in test output
	snapLog := log.NewLogger(log.DiscardHandler())

	// Rollup nodes

	// Ensure we are looping through the nodes in alphabetical order
	ks := make([]string, 0, len(cfg.Nodes))
	for k := range cfg.Nodes {
		ks = append(ks, k)
	}
	// Sort strings in ascending alphabetical order
	sort.Strings(ks)

	for _, name := range ks {
		nodeConfig := cfg.Nodes[name]
		c := *nodeConfig // copy
		c.Rollup = makeRollupConfig()
		if err := c.LoadPersisted(cfg.Loggers[name]); err != nil {
			return nil, err
		}

		if p, ok := p2pNodes[name]; ok {
			c.P2P = p

			if c.Driver.SequencerEnabled && c.P2PSigner == nil {
				c.P2PSigner = &p2p.PreparedSigner{Signer: p2p.NewLocalSigner(cfg.Secrets.SequencerP2P)}
			}
		}

		c.Rollup.LogDescription(cfg.Loggers[name], chaincfg.L2ChainIDToNetworkDisplayName)
		l := cfg.Loggers[name]
		var cycle cliapp.Lifecycle
		c.Cancel = func(errCause error) {
			l.Warn("node requested early shutdown!", "err", errCause)
			go func() {
				postCtx, postCancel := context.WithCancel(context.Background())
				postCancel() // don't allow the stopping to continue for longer than needed
				if err := cycle.Stop(postCtx); err != nil {
					t.Error(err)
				}
				l.Warn("closed op-node!")
			}()
		}
		node, err := rollupNode.New(context.Background(), &c, l, snapLog, "", metrics.NewMetrics(""))
		if err != nil {
			return nil, err
		}
		cycle = node
		err = node.Start(context.Background())
		if err != nil {
			return nil, err
		}
		sys.RollupNodes[name] = node

		if action, ok := opts.Get("afterRollupNodeStart", name); ok {
			action(&cfg, sys)
		}
	}

	if cfg.P2PTopology != nil {
		// We only set up the connections after starting the actual nodes,
		// so GossipSub and other p2p protocols can be started before the connections go live.
		// This way protocol negotiation happens correctly.
		for k, vs := range cfg.P2PTopology {
			peerA := p2pNodes[k]
			for _, v := range vs {
				unconnected := strings.HasPrefix(v, "~")
				if unconnected {
					v = v[1:]
				}
				if !unconnected {
					peerB := p2pNodes[v]
					if _, err := sys.Mocknet.ConnectPeers(peerA.HostP2P.ID(), peerB.HostP2P.ID()); err != nil {
						return nil, fmt.Errorf("failed to setup mocknet connection between %s and %s", k, v)
					}
				}
			}
		}
	}

	// Don't start batch submitter and proposer if there's no sequencer.
	if sys.RollupNodes["sequencer"] == nil {
		return sys, nil
	}

	// L2Output Submitter
	var proposerCLIConfig *l2os.CLIConfig
<<<<<<< HEAD
	if e2eutils.UseFPAC() {
=======
	if e2eutils.UseFaultProofs() {
>>>>>>> 8439723a
		proposerCLIConfig = &l2os.CLIConfig{
			L1EthRpc:          sys.EthInstances["l1"].WSEndpoint(),
			RollupRpc:         sys.RollupNodes["sequencer"].HTTPEndpoint(),
			DGFAddress:        config.L1Deployments.DisputeGameFactoryProxy.Hex(),
			ProposalInterval:  6 * time.Second,
<<<<<<< HEAD
			DisputeGameType:   0,
=======
			DisputeGameType:   254, // Fast game type
>>>>>>> 8439723a
			PollInterval:      50 * time.Millisecond,
			TxMgrConfig:       newTxMgrConfig(sys.EthInstances["l1"].WSEndpoint(), cfg.Secrets.Proposer),
			AllowNonFinalized: cfg.NonFinalizedProposals,
			LogConfig: oplog.CLIConfig{
				Level:  log.LvlInfo,
				Format: oplog.FormatText,
			},
		}
	} else {
		proposerCLIConfig = &l2os.CLIConfig{
			L1EthRpc:          sys.EthInstances["l1"].WSEndpoint(),
			RollupRpc:         sys.RollupNodes["sequencer"].HTTPEndpoint(),
			L2OOAddress:       config.L1Deployments.L2OutputOracleProxy.Hex(),
			PollInterval:      50 * time.Millisecond,
			TxMgrConfig:       newTxMgrConfig(sys.EthInstances["l1"].WSEndpoint(), cfg.Secrets.Proposer),
			AllowNonFinalized: cfg.NonFinalizedProposals,
			LogConfig: oplog.CLIConfig{
				Level:  log.LvlInfo,
				Format: oplog.FormatText,
			},
		}
	}
	proposer, err := l2os.ProposerServiceFromCLIConfig(context.Background(), "0.0.1", proposerCLIConfig, sys.Cfg.Loggers["proposer"])
	if err != nil {
		return nil, fmt.Errorf("unable to setup l2 output submitter: %w", err)
	}
	if err := proposer.Start(context.Background()); err != nil {
		return nil, fmt.Errorf("unable to start l2 output submitter: %w", err)
	}
	sys.L2OutputSubmitter = proposer

	var batchType uint = derive.SingularBatchType
	if cfg.DeployConfig.L2GenesisDeltaTimeOffset != nil && *cfg.DeployConfig.L2GenesisDeltaTimeOffset == hexutil.Uint64(0) {
		batchType = derive.SpanBatchType
	}
	// batcher defaults if unset
	batcherMaxL1TxSizeBytes := cfg.BatcherMaxL1TxSizeBytes
	if batcherMaxL1TxSizeBytes == 0 {
		batcherMaxL1TxSizeBytes = 120_000
	}
	batcherTargetNumFrames := cfg.BatcherTargetNumFrames
	if batcherTargetNumFrames == 0 {
		batcherTargetNumFrames = 1
	}
<<<<<<< HEAD
=======

	var compressionAlgo derive.CompressionAlgo = derive.Zlib
	// if opt has brotli key, set the compression algo as brotli
	if _, ok := opts.Get("compressionAlgo", "brotli"); ok {
		compressionAlgo = derive.Brotli10
	}

>>>>>>> 8439723a
	batcherCLIConfig := &bss.CLIConfig{
		L1EthRpc:                 sys.EthInstances["l1"].WSEndpoint(),
		L2EthRpc:                 sys.EthInstances["sequencer"].WSEndpoint(),
		RollupRpc:                sys.RollupNodes["sequencer"].HTTPEndpoint(),
		MaxPendingTransactions:   cfg.MaxPendingTransactions,
		MaxChannelDuration:       1,
		MaxL1TxSize:              batcherMaxL1TxSizeBytes,
		TestUseMaxTxSizeForBlobs: cfg.BatcherUseMaxTxSizeForBlobs,
		TargetNumFrames:          int(batcherTargetNumFrames),
		ApproxComprRatio:         0.4,
		SubSafetyMargin:          4,
		PollInterval:             50 * time.Millisecond,
		TxMgrConfig:              newTxMgrConfig(sys.EthInstances["l1"].WSEndpoint(), cfg.Secrets.Batcher),
		LogConfig: oplog.CLIConfig{
			Level:  log.LevelInfo,
			Format: oplog.FormatText,
		},
		Stopped:              sys.Cfg.DisableBatcher, // Batch submitter may be enabled later
		BatchType:            batchType,
		DataAvailabilityType: sys.Cfg.DataAvailabilityType,
<<<<<<< HEAD
=======
		CompressionAlgo:      compressionAlgo,
>>>>>>> 8439723a
	}
	// Batch Submitter
	batcher, err := bss.BatcherServiceFromCLIConfig(context.Background(), "0.0.1", batcherCLIConfig, sys.Cfg.Loggers["batcher"])
	if err != nil {
		return nil, fmt.Errorf("failed to setup batch submitter: %w", err)
	}
	if err := batcher.Start(context.Background()); err != nil {
		return nil, errors.Join(fmt.Errorf("failed to start batch submitter: %w", err), batcher.Stop(context.Background()))
	}
	sys.BatchSubmitter = batcher

	return sys, nil
}

// IP6 range that gets blackholed (in case our traffic ever makes it out onto
// the internet).
var blackholeIP6 = net.ParseIP("100::")

// mocknet doesn't allow us to add a peerstore without fully creating the peer ourselves
func (sys *System) newMockNetPeer() (host.Host, error) {
	sk, _, err := ic.GenerateECDSAKeyPair(rand.Reader)
	if err != nil {
		return nil, err
	}
	id, err := peer.IDFromPrivateKey(sk)
	if err != nil {
		return nil, err
	}
	suffix := id
	if len(id) > 8 {
		suffix = id[len(id)-8:]
	}
	ip := append(net.IP{}, blackholeIP6...)
	copy(ip[net.IPv6len-len(suffix):], suffix)
	a, err := ma.NewMultiaddr(fmt.Sprintf("/ip6/%s/tcp/4242", ip))
	if err != nil {
		return nil, fmt.Errorf("failed to create test multiaddr: %w", err)
	}
	p, err := peer.IDFromPublicKey(sk.GetPublic())
	if err != nil {
		return nil, err
	}

	ps, err := pstoremem.NewPeerstore()
	if err != nil {
		return nil, err
	}
	ps.AddAddr(p, a, peerstore.PermanentAddrTTL)
	_ = ps.AddPrivKey(p, sk)
	_ = ps.AddPubKey(p, sk.GetPublic())

	ds := dsSync.MutexWrap(ds.NewMapDatastore())
	eps, err := store.NewExtendedPeerstore(context.Background(), log.Root(), clock.SystemClock, ps, ds, 24*time.Hour)
	if err != nil {
		return nil, err
	}
	return sys.Mocknet.AddPeerWithPeerstore(p, eps)
}

func (sys *System) BatcherHelper() *batcher.Helper {
	return batcher.NewHelper(sys.t, sys.Cfg.Secrets.Batcher, sys.RollupConfig, sys.NodeClient("l1"))
}

func UseHTTP() bool {
	return os.Getenv("OP_E2E_USE_HTTP") == "true"
}

func selectEndpoint(node EthInstance) string {
	if UseHTTP() {
		log.Info("using HTTP client")
		return node.HTTPEndpoint()
	}
	return node.WSEndpoint()
}

func configureL1(rollupNodeCfg *rollupNode.Config, l1Node EthInstance) {
	l1EndpointConfig := selectEndpoint(l1Node)
	rollupNodeCfg.L1 = &rollupNode.L1EndpointConfig{
		L1NodeAddr:       l1EndpointConfig,
		L1TrustRPC:       false,
		L1RPCKind:        sources.RPCKindStandard,
		RateLimit:        0,
		BatchSize:        20,
		HttpPollInterval: time.Millisecond * 100,
		MaxConcurrency:   10,
	}
}

type WSOrHTTPEndpoint interface {
	WSAuthEndpoint() string
	HTTPAuthEndpoint() string
}

func configureL2(rollupNodeCfg *rollupNode.Config, l2Node WSOrHTTPEndpoint, jwtSecret [32]byte) {
	l2EndpointConfig := l2Node.WSAuthEndpoint()
	if UseHTTP() {
		l2EndpointConfig = l2Node.HTTPAuthEndpoint()
	}

	rollupNodeCfg.L2 = &rollupNode.L2EndpointConfig{
		L2EngineAddr:      l2EndpointConfig,
		L2EngineJWTSecret: jwtSecret,
	}
}

func (cfg SystemConfig) L1ChainIDBig() *big.Int {
	return new(big.Int).SetUint64(cfg.DeployConfig.L1ChainID)
}

func (cfg SystemConfig) L2ChainIDBig() *big.Int {
	return new(big.Int).SetUint64(cfg.DeployConfig.L2ChainID)
}

func hexPriv(in *ecdsa.PrivateKey) string {
	b := e2eutils.EncodePrivKey(in)
	return hexutil.Encode(b)
}<|MERGE_RESOLUTION|>--- conflicted
+++ resolved
@@ -41,10 +41,6 @@
 
 	bss "github.com/ethereum-optimism/optimism/op-batcher/batcher"
 	batcherFlags "github.com/ethereum-optimism/optimism/op-batcher/flags"
-<<<<<<< HEAD
-	"github.com/ethereum-optimism/optimism/op-bindings/predeploys"
-=======
->>>>>>> 8439723a
 	"github.com/ethereum-optimism/optimism/op-chain-ops/genesis"
 	"github.com/ethereum-optimism/optimism/op-e2e/config"
 	"github.com/ethereum-optimism/optimism/op-e2e/e2eutils"
@@ -391,7 +387,6 @@
 		if err := ei.Close(); err != nil && !errors.Is(err, node.ErrNodeStopped) {
 			combinedErr = errors.Join(combinedErr, fmt.Errorf("stop EthInstance %v: %w", name, err))
 		}
-<<<<<<< HEAD
 	}
 	for _, client := range sys.rollupClients {
 		client.Close()
@@ -401,17 +396,6 @@
 			combinedErr = errors.Join(combinedErr, fmt.Errorf("stop Mocknet: %w", err))
 		}
 	}
-=======
-	}
-	for _, client := range sys.rollupClients {
-		client.Close()
-	}
-	if sys.Mocknet != nil {
-		if err := sys.Mocknet.Close(); err != nil {
-			combinedErr = errors.Join(combinedErr, fmt.Errorf("stop Mocknet: %w", err))
-		}
-	}
->>>>>>> 8439723a
 	require.NoError(sys.t, combinedErr, "Failed to stop system")
 }
 
@@ -628,10 +612,6 @@
 		configureL2(nodeCfg, sys.EthInstances[name], cfg.JWTSecret)
 		if sys.RollupConfig.EcotoneTime != nil {
 			nodeCfg.Beacon = &rollupNode.L1BeaconEndpointConfig{BeaconAddr: sys.L1BeaconAPIAddr}
-<<<<<<< HEAD
-			nodeCfg.L1Blob = &rollupNode.L1BlobEndpointConfig{NodeAddrs: sys.NodeEndpoint("l1")}
-=======
->>>>>>> 8439723a
 		}
 	}
 
@@ -796,21 +776,13 @@
 
 	// L2Output Submitter
 	var proposerCLIConfig *l2os.CLIConfig
-<<<<<<< HEAD
-	if e2eutils.UseFPAC() {
-=======
 	if e2eutils.UseFaultProofs() {
->>>>>>> 8439723a
 		proposerCLIConfig = &l2os.CLIConfig{
 			L1EthRpc:          sys.EthInstances["l1"].WSEndpoint(),
 			RollupRpc:         sys.RollupNodes["sequencer"].HTTPEndpoint(),
 			DGFAddress:        config.L1Deployments.DisputeGameFactoryProxy.Hex(),
 			ProposalInterval:  6 * time.Second,
-<<<<<<< HEAD
-			DisputeGameType:   0,
-=======
 			DisputeGameType:   254, // Fast game type
->>>>>>> 8439723a
 			PollInterval:      50 * time.Millisecond,
 			TxMgrConfig:       newTxMgrConfig(sys.EthInstances["l1"].WSEndpoint(), cfg.Secrets.Proposer),
 			AllowNonFinalized: cfg.NonFinalizedProposals,
@@ -855,8 +827,6 @@
 	if batcherTargetNumFrames == 0 {
 		batcherTargetNumFrames = 1
 	}
-<<<<<<< HEAD
-=======
 
 	var compressionAlgo derive.CompressionAlgo = derive.Zlib
 	// if opt has brotli key, set the compression algo as brotli
@@ -864,7 +834,6 @@
 		compressionAlgo = derive.Brotli10
 	}
 
->>>>>>> 8439723a
 	batcherCLIConfig := &bss.CLIConfig{
 		L1EthRpc:                 sys.EthInstances["l1"].WSEndpoint(),
 		L2EthRpc:                 sys.EthInstances["sequencer"].WSEndpoint(),
@@ -885,10 +854,7 @@
 		Stopped:              sys.Cfg.DisableBatcher, // Batch submitter may be enabled later
 		BatchType:            batchType,
 		DataAvailabilityType: sys.Cfg.DataAvailabilityType,
-<<<<<<< HEAD
-=======
 		CompressionAlgo:      compressionAlgo,
->>>>>>> 8439723a
 	}
 	// Batch Submitter
 	batcher, err := bss.BatcherServiceFromCLIConfig(context.Background(), "0.0.1", batcherCLIConfig, sys.Cfg.Loggers["batcher"])
