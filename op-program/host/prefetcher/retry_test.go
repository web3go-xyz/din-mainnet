--- conflicted
+++ resolved
@@ -115,18 +115,10 @@
 
 func TestRetryingL1BlobSource(t *testing.T) {
 	ctx := context.Background()
-<<<<<<< HEAD
-	blob := GetRandBlob(0xFACADE)
-	commitment, err := kzgCtx.BlobToKZGCommitment(blob, 0)
-	require.NoError(t, err)
-	versionedHash := sha256.Sum256(commitment[:])
-	versionedHash[0] = params.BlobTxHashVersion
-=======
 	blob := GetRandBlob(t, 0xFACADE)
 	commitment, err := blob.ComputeKZGCommitment()
 	require.NoError(t, err)
 	versionedHash := eth.KZGToVersionedHash(commitment)
->>>>>>> 8439723a
 	blobHash := eth.IndexedBlobHash{Hash: versionedHash, Index: 0xFACADE}
 	l1BlockRef := eth.L1BlockRef{Time: 0}
 
