--- conflicted
+++ resolved
@@ -82,12 +82,4 @@
 		o.t.Fatalf("unknown kzg point evaluation %x", input)
 	}
 	return result, true
-<<<<<<< HEAD
-}
-
-func (o StubOracle) GoOrUpdatePreFetchReceipts(ctx context.Context, block uint64) error {
-	// do nothing
-	return nil
-=======
->>>>>>> 8439723a
 }