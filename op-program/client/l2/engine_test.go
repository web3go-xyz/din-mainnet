--- conflicted
+++ resolved
@@ -167,11 +167,7 @@
 }
 
 func createL2Block(t *testing.T, number int) *types.Block {
-<<<<<<< HEAD
-	tx, err := derive.L1InfoDeposit(chaincfg.Goerli, eth.SystemConfig{}, uint64(1), eth.HeaderBlockInfo(&types.Header{
-=======
 	tx, err := derive.L1InfoDeposit(chaincfg.Sepolia, eth.SystemConfig{}, uint64(1), eth.HeaderBlockInfo(&types.Header{
->>>>>>> 8439723a
 		Number:  big.NewInt(32),
 		BaseFee: big.NewInt(7),
 	}), 0)
